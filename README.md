# GDSPY README

[![Boost Software License - Version 1.0](https://img.shields.io/github/license/heitzmann/gdspy.svg)](http://www.boost.org/LICENSE_1_0.txt)
[![Documentation Status](https://readthedocs.org/projects/gdspy/badge/?version=stable)](https://gdspy.readthedocs.io/en/stable/?badge=stable)
[![Travis-CI Status](https://travis-ci.org/heitzmann/gdspy.svg?branch=master)](https://travis-ci.org/heitzmann/gdspy)
[![Appveyor Status](https://ci.appveyor.com/api/projects/status/pr49a6bhxvbqwocy?svg=true)](https://ci.appveyor.com/project/heitzmann/gdspy)
[![Downloads](https://img.shields.io/github/downloads/heitzmann/gdspy/total.svg)](https://github.com/heitzmann/gdspy/releases)

Gdspy is a Python  module for creating/importing/merging GDSII stream files.
It includes key libraries for creating complex CAD layouts:

* Boolean operations on polygons (AND, OR, NOT, XOR) based on clipping algorithm
* Polygon offset (inward and outward rescaling of polygons)
* Efficient point-in-polygon solutions for large array sets

Gdspy also includes a simple layout viewer.

Typical applications of gdspy are in the fields of electronic chip design, planar lightwave circuit design, and mechanical engineering.

## Installation

### Dependencies:

* [Python](http://www.python.org/) (tested with versions 2.7, 3.5, 3.6, and 3.7)
* [Numpy](http://numpy.scipy.org/)
* [Python-future](http://python-future.org/) (only for Python 2)
* C compiler (needed only if built from source)
* Tkinter (optional: needed for the `LayoutViewer` GUI)
* [Sphinx](http://sphinx-doc.org/) (optional: to build the documentation)

### Linux / OS X

Option 1: using [pip](https://docs.python.org/3/installing/):

```sh
pip install gdspy
```

Option 2: download the source from [github](https://github.com/heitzmann/gdspy) and build/install with:

```sh
python setup.py install
```

### Windows

The preferred option is to install pre-compiled binaries from [here](https://github.com/heitzmann/gdspy/releases).

Installation via `pip` and building from source as above are also possible, but an appropriate [build environment](https://wiki.python.org/moin/WindowsCompilers) is required for compilation of the C extension modules.

## Documentation

The complete documentation is available [here](http://gdspy.readthedocs.io/).

The source files can be found in the `docs` directory.

## Support

Help support gdspy development by [donating via PayPal](https://www.paypal.com/cgi-bin/webscr?cmd=_s-xclick&hosted_button_id=JD2EUE2WPPBQQ)

## History of changes

<<<<<<< HEAD
### Upcoming
* Revised [documentation](http://gdspy.readthedocs.io/).
* New `FlexPath` and `RobustPath` classes: more efficient path generation when using the original GDSII path specification.
* New `Curve` class: SVG-like polygon creation.
* Added `PolygonSet.mirror` (thanks to Daan Waardenburg for the contribution).
* Added `Path.bezier` to create paths based on Bézier curves.
* Added `Path.smooth` to create paths based on smooth interpolating curves.
* Added `get_gds_units` to get units used in a GDSII file without loading.
* Added `get_binary_cells` to load only the binary GDSII representation of cell from a file.
* Added argument `tolerance` to `Round`, `Path.arc`, `Path.turn`, and `Path.parametric` to automatically control the number of points in the final polygons.
* Added argument `binary_cells` to GDSII writing functions to support `get_binary_cells`.
* Added argument `rename_template` to `GdsLibrary.read_gds` for flexible cell renaming (thanks to @yoshi74ls181 for the contribution).
* Changed return value of `slice` to avoid creating empty `PolygonSet`.
* Added argument `timestamp` to GDSII writing functions.
* Improved `Round` to support creating ellipses.
* Added support for unlimited number of points per polygon.
* Added support for BGNEXTN and ENDEXTN when reading a GDSII file.
* Polygon creation warnings are now controlled by `poly_warnings`.
* Incorrect `anchor` in `Label` now raises an error, instead of emitting a warning.
* Added correct support for radius in `PolygonSet.fillet` on a per-vertex basis.
* Speed improvements in GDSII file generation (thanks to @fbeutel for the contribution) and geometry creation.
* Font rendering example using [matplotlib](https://matplotlib.org/) (thanks Hernan Pastoriza for the contribution).
* Expanded test suite.
=======
### Version 1.3.2 (Mar 14, 2019)
* Small fix for building on Mac OS X Mojave.
>>>>>>> 2c8d1313

### Version 1.3.1 (Jun 29, 2018)
* `PolygonSet` becomes the base class for all polygons, in particular `Polygon` and `Rectangle`.
* Added `Cell.remove_polygons` and `Cell.remove_labels` functions to allow filtering a cell contents based, for example, on each element's layer.
* Added `PolygonSet.scale` utility method.
* Added `PolygonSet.get_bounding_box` utility method.
* Added argument `timestamp` to `Cell.to_gds`, `GdsLibrary.write_gds` and `GdsWriter`.
* Added `unit` and `precision` arguments to `GdsLibrary` initialization and removed from its `write_gds` method.
* Changed the meaning of argument `unit` in `GdsLibrary.read_gds`.
* Improved `slice` to avoid errors when slicing in multiple positions at once.
* Improved `PolygonSet.fracture` to reduce number of function calls.
* Removed incorrect absolute flags for magnification and rotation in `CellReference` and `CellArray`.
* Minor bug fixes.
* Documentation fixes.
* Removed deprecated classes and functions.

### Version 1.2.1 (Dec 5, 2017)
* `GdsLibrary` can be created directly from a GDSII file
* Added return value to `GdsLibrary.read_gds`
* Fixed return value of `GdsLibrary.add`

### Version 1.2 (Oct 21, 2017)
* Added new `gdsii_hash` function.
* Added `precision` parameter to `_chop`, `Polygon.fracture`, `Polygon.fillet`, `PolygonSet.fracture`, `PolygonSet.fillet`, and `slice`.
* Included labels in flatten operations (added `get_labels` to `Cell`, `CellReference`, and `CellArray`).
* Fixed bug in the bounding box cache of reference copies.
* Fixed bug in `_chop` that affected `Polygon.fracture`, `PolygonSet.fracture`, and `slice`.
* Other minor bug fixes.

### Version 1.1.2 (Mar 19, 2017)
* Update clipper library to 6.4.2 to fix bugs introduced in the last update.
* License change to Boost Software License v1.0.

### Version 1.1.1 (Jan 27, 2017)
* Patch to fix installation issue (missing README file in zip).

### Version 1.1 (Jan 20, 2017)
* Introduction of `GdsLibrary` to allow user to work with multiple library simultaneously.
* Deprecated `GdsImport` in favor of `GdsLibrary`.
* Renamed `gds_print` to `write_gds` and `GdsPrint` to `GdsWriter`.
* Development changed to Python 3 (Python 2 supported via [python-future](http://python-future.org/)).
* Added photonics example.
* Added test suite.
* Clipper library updated to last version.
* Fixed `inside` function sometimes reversing the order of the output.
* Fixed rounding error in `fast_boolean`.
* Fixed argument `deep_copy` being inverted in `Cell.copy`.
* Bug fixes introduced by numpy (thanks to Adam McCaughan for the contribution).

### Version 1.0 (Sep 11, 2016)
* Changed to "new style" classes (thanks to Adam McCaughan for the contribution).
* Added	a per-point radius specification for `Polygon.fillet` (thanks to Adam McCaughan for the contribution).
* Added `inside` fucntion to perform point-in-polygon tests (thanks to @okianus for the contribution).
* Moved from distutils to setuptools for better Windows support.

### Version 0.9 (Jul 17, 2016)
* Added option to join polygons before applying an `offset`.
* Added a `translate` method to geometric entities (thanks John Bell for the commit).
* Bug fixes.

### Version 0.8.1 (May 6, 2016)
* New `fast_boolean` function based on the [Clipper](http://www.angusj.com/delphi/clipper.php) library with much better performance than the old `boolean`.
* Changed `offset` signature to also use the [Clipper](http://www.angusj.com/delphi/clipper.php) library (this change **breaks compatibility** with previous versions).
* Bug fix for error when importing some labels from GDSII files.

### Version 0.7.1 (June 26, 2015)
* Rebased to GitHub.
* Changed source structure and documentation.

### Version 0.7 (June 12, 2015)
* New feature: `offset` function.
* New `GdsPrint` class for incremental GDSII creation (thanks to Jack Sankey for the contribution).

### Version 0.6 (March 31, 2014)
* Default number of points for `Round`, `Path.arc`, and `Path.turn` changed to resolution of 0.01 drawing units.
* `Path.parametric` accepts callable `final_distance` and `final_width` for non-linear tapering.
* Added argument `ends` to `PolyPath`.
* Added (limited) support for PATHTYPE in `GdsImport`.
* A warning is issued when a `Path` curve has width larger than twice its radius (self-intersecting polygon).
* Added a random offset to the patterns in `LayoutViewer`.
* `LayoutViewer` shows cell labels for referenced cells.
* `get_polygons` returns (referenced) cell name if `depth` < 1 and `by_spec` is True.
* Bug fix in `get_bounding_box` when empty cells are referenced.
* Bug fixes in `GdsImport` and many speed improvements in bounding box calculations (thanks to Gene Hilton for the patch).

### Version 0.5 (October 30, 2013) - NOT COMPATIBLE WITH PREVIOUS VERSIONS
* Major `LayoutViewer` improvements (not backwards compatible).
* The layer argument has been repositioned in the argument list in all functions (not backwards compatible).  
* Renamed argument `by_layer` to `by_spec` (not backwards compatible).
* Error is raised for polygons with more vertices than possible in the GDSII format.
* Removed the global state variable for default datatype.
* Added `get_datatypes` to `Cell`.
* Added argument `single_datatype` to `Cell.flatten`.
* Removed `gds_image` and dropped the optional PIL dependency.

### Version 0.4.1 (June 5, 2013)
* Added argument `axis_offset` to `Path.segment` allowing creation of asymmetric tapers.
* Added missing argument  `x_reflection` to `Label`.
* Created a global state variable to override the default datatype.
* Bug fix in `CellArray.get_bounding_box` (thanks to George McLean for the fix)

### Version 0.4 (October 25, 2012)
* `Cell.get_bounding_box` returns `None` for empty cells.
* Added a cache for bounding boxes for faster computation, especially for references.
* Added support for text elements with `Label` class.
* Improved the emission of warnings.
* Added a tolerance parameter to `boolean`.
* Added better print descriptions to classes.
* Bug fixes in boolean involving results with multiple holes.

### Version 0.3.1 (May 24, 2012)
* Bug fix in the fracture method for `PolygonSet`.

### Version 0.3a (May 03, 2012)
* Bug fix in the fracture method for `Polygon` and `PolygonSet`.

### Version 0.3 (April 25, 2012)
* Support for Python 3.2 and 2.7
* Further improvements to the `boolean` function via caching.
* Added methods `get_bounding_box` and `get_layers` to `Cell`.
* Added method `top_level` to `GdsImport`.
* Added support for importing GDSII path elements.
* Added an argument to control the verbosity of the import function.
* Layer -1 (referenced cells) sent to the bottom of the layer list by default in `LayoutViewer`
* The text and background of the layer list in `LayoutViewer` now reflect the colors of the outlines and canvas backgroung.
* Changed default background color in `LayoutViewer`
* Thanks to Gene Hilton for the contributions!

### Version 0.2.9 (December 14, 2011)
* Attribute `Cell.cell_list` changed to `Cell.cell_dict`.
* Changed the signature of the operation in `boolean`.
* Order of cells passed to `LayoutViewer` is now respected in the GUI.
* Complete re-implementation of the boolean function as a C extension for improved performance.
* Removed precision argument in `boolean`. It is fixed at 1e-13 for merging close points, otherwise machine precision is used.
* `gds_image` now accepts cell names as input.
* Added optional argument `depth` to `get_polygons`
* Added option to convert layers and datatypes in imported GDSII cells.
* Argument `exclude_layers` from `LayoutViewer` changed to `hidden_layers` and behavior changed accordingly. 
* Shift + Right-clicking on a layer the layer-list of `LayoutVIewer` hides/unhides all other layers.
* New buttons to zoom in and out in `LayoutViewer`.
* Referenced cells below a configurable depth are now represented by theirs bounding boxes in `LayoutViewer`.

### Version 0.2.8 (June 21, 2011)
* GDSII file import
* GDSII output automatically include required referenced cells.
* `gds_print` also accepts file name as input.
* Outlines are visible by default in `LayoutViewer`.
* Added background color option in `LayoutViewer`.
* Right-clicking on the layer list hides/unhides the target layer in `LayoutViewer`.
* `Cell.cell_list` is now a dictionary indexed by name, instead of a list.
* Added option to exclude created cells from the global list of cells kept in `Cell.cell_list`.
* `CellReference` and `CellArray` accept name of cells as input.
* Submodules lost their own `__version__`.

### Version 0.2.7 (April 2, 2011)
* Bug fixed in the `boolean`, which affected the way polygons with more vertices then the maximum were fractured.
* `gds_image` accepts an extra color argument for the image background.
* Screenshots takes from `LayoutViewer` have the same background color as the viewer.
* The functions `boolean` and `slice` now also accept `CellReference` and `CellArray` as input.
* Added the method `fracture` to `Polygon` and `PolygonSet` to automatically slice polygons into parts with a predefined maximal number of vertices.
* Added the method `fillet` to `Polygon` and `PolygonSet` to round corners of polygons.

### Version 0.2.6 (February 28, 2011)
* When saving a GDSII file, `ValueError` is raised if cell names are duplicated.
* Save screenshot from `LayoutViewer`.
* `gds_image` accepts cells, instead of lists.
* Outlines supported by `gds_image`.
* `LayoutViewer` stores bounding box information for all visited layers to save rendering time.

### Version 0.2.5 (December 10, 2010)
* Empty cells no longer break the LayoutViewer.
* Removed the `gds_view` function, superseded by the LayoutViewer, along with all dependencies to matplotlib.
* Fixed a bug in `boolean` which affected polygons with series of collinear vertices.
* Added a function to `slice` polygons along straight lines parallel to an axis.

### Version 0.2.4 (September 04, 2010)
* Added shortcut to Extents in LayoutViewer: `Home` or `a` keys.
* `PolygonSet` is the new base class for `Round`, which might bring some incompatibility issues with older scripts.
* `Round` elements, `PolyPath`, `L1Path`, and `Path arc`, `turn` and `parametric` sections are now automatically fractured into pieces defined by a maximal number of points.
* Default value for `max_points` in boolean changed to 199.
* Removed the flag to disable the warning about polygons with more than 199 vertices.  The warning is shown only for `Polygon` and `PolygonSet`.
* Fixed a bug impeding parallel `parametric` paths to change their distance to each other.

### Version 0.2.3 (August 09, 2010)
* Added the `PolyPath` class to easily create paths with sharp corners.
* Allow `None` as item in the colors parameter of `LayoutViewer` to make layers invisible.
* Added color outline mode to `LayoutViewer` (change outline color with the shift key pressed)
* Increased the scroll region of the `LayoutViewer` canvas
* Added a fast scroll mode: control + drag 2nd mouse button
* Created a new sample script

### Version 0.2.2 (July 29, 2010)
* Changed the cursor inside `LayoutViewer` to standard arrow.
* Fixed bugs with the windows version of `LayoutViewer` (mouse wheel and ruler tool).

### Version 0.2.1 (July 29, 2010)
* Bug fix: `gds_image` displays an error message instead of crashing when `PIL` is not found.
* Added class `LayoutViewer`, which uses Tkinter (included in all Python distributions) to display the GDSII layout with better controls then the `gds_view` function. This eliminates the `matplotlib` requirement for the viewer functionality.
* New layer colors extending layers 0 to 63.

### Version 0.2.0 (July 19, 2010)
* Fixed a bug on the `turn` method of `Path`.
* Fixed a bug on the `boolean` function that would give an error when not using `Polygon` or `PolygonSet` as input objects.
* Added the method `get_polygons` to `Cell`, `CellReference` and `CellArray`.
* Added a copy method to `Cell`.
* Added a `flatten` method to `Cell` to remove references (or array references) to other cells.
* Fracture `boolean` output polygons based on the number of vertices to respect the 199 GDSII limit.  

### Version 0.1.9 (June 04, 2010)
* Added `L1Path` class for Manhattan geometry (L1 norm) paths.

### Version 0.1.8 (May 10, 2010)
* Removed the argument `fill` from `gds_view` and added a more flexible one: `style`.
* Fixed a rounding error on the `boolean` operator affecting polygons with holes.
* Added a rotate method to `PolygonSet`.
* Added a warning when `PolygonSet` has more than 199 points
* Added a flag to disable the warning about polygons with more than 199 points.
* Added a `turn` method to `Path`, which is easier to use than `arc`.
* Added a direction attribute to `Path` to keep the information used by the `segment` and `turn` methods.

### Version 0.1.7 (April 12, 2010)
* New visualization option: save the geometry directly to an image file (lower memory use).
* New functionality added: boolean operations on polygons (polygon clipping).
* All classes were adapted to work with the boolean operations.
* The attribute size in the initializer of class `Text` does not have a default value any longer.
* The name of the argument `format` in the function `gds_view` was changed to `fill` (to avoid confusion with the built-in function `format`).

### Version 0.1.6 (December 15,  2009)
* Sample script now include comments and creates an easier to understand GDSII example.
* Improved floating point to integer rounding, which fixes the unit errors at the last digit of the precision in the GDSII file.
* Fixed the font for character 5.
* Added a flag to `gds_view` to avoid the automatic call to `matplotlib.pyplot.show()`.
* In `gds_view`, if a layer number is greater than the number of formats defined, the formats are cycled.

### Version 0.1.5a (November 15, 2009)
* Class Text correctly interprets `\n` and `\t` characters.
* Better documentation format, using the Sphinx engine and the numpy format.

### Version 0.1.4 (October 5, 2009)
* Class `Text` re-written with a different font with no overlaps and correct size.

### Version 0.1.3a (July 29 2009)
* Fixed the function `to_gds` of class `Rectangle`.

### Version 0.1.3 (July 27, 2009)
* Added the datatype field to all elements of the GDSII structure.

### Version 0.1.2 (July 11, 2009)
* Added the `gds_view` function to display the GDSII structure using the matplotlib module.
* Fixed a rotation bug in the CellArray class.
* Module published under the GNU General Public License (GPL)

### Version 0.1.1 (May 12, 2009)
* Added attribute `cell_list` to class Cell to hold a list of all Cell created.
* Set the default argument `cells=Cell.cell_list` in the function `gds_print`.
* Added member to calculate the area for each element type.
* Added member to calculate the total area of a Cell or the area by layer.
* Included the possibility of creating objects in user-defined units, not only nanometers.

### Version 0.1.0 (May 1, 2009)
* Initial release.<|MERGE_RESOLUTION|>--- conflicted
+++ resolved
@@ -60,7 +60,6 @@
 
 ## History of changes
 
-<<<<<<< HEAD
 ### Upcoming
 * Revised [documentation](http://gdspy.readthedocs.io/).
 * New `FlexPath` and `RobustPath` classes: more efficient path generation when using the original GDSII path specification.
@@ -84,10 +83,9 @@
 * Speed improvements in GDSII file generation (thanks to @fbeutel for the contribution) and geometry creation.
 * Font rendering example using [matplotlib](https://matplotlib.org/) (thanks Hernan Pastoriza for the contribution).
 * Expanded test suite.
-=======
+
 ### Version 1.3.2 (Mar 14, 2019)
 * Small fix for building on Mac OS X Mojave.
->>>>>>> 2c8d1313
 
 ### Version 1.3.1 (Jun 29, 2018)
 * `PolygonSet` becomes the base class for all polygons, in particular `Polygon` and `Rectangle`.
