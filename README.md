# GDSPY README

[![Boost Software License - Version 1.0](https://img.shields.io/github/license/heitzmann/gdspy.svg)](http://www.boost.org/LICENSE_1_0.txt)
[![Documentation Status](https://readthedocs.org/projects/gdspy/badge/?version=stable)](https://gdspy.readthedocs.io/en/stable/?badge=stable)
[![Travis-CI Status](https://travis-ci.org/heitzmann/gdspy.svg?branch=master)](https://travis-ci.org/heitzmann/gdspy)
[![Appveyor Status](https://ci.appveyor.com/api/projects/status/pr49a6bhxvbqwocy?svg=true)](https://ci.appveyor.com/project/heitzmann/gdspy)
[![Downloads](https://img.shields.io/github/downloads/heitzmann/gdspy/total.svg)](https://github.com/heitzmann/gdspy/releases)

Gdspy is a Python  module for creating/importing/merging GDSII stream files.
It includes key libraries for creating complex CAD layouts:

* Boolean operations on polygons (AND, OR, NOT, XOR) based on clipping algorithm
* Polygon offset (inward and outward rescaling of polygons)
* Efficient point-in-polygon solutions for large array sets

Gdspy also includes a simple layout viewer.

Typical applications of gdspy are in the fields of electronic chip design, planar lightwave circuit design, and mechanical engineering.

## Installation

### Dependencies:

* [Python](http://www.python.org/) (tested with versions 3.5, 3.6, and 3.7)
* [Numpy](http://numpy.scipy.org/)
* C compiler (needed only if built from source)
* Tkinter (optional: needed for the `LayoutViewer` GUI)
* [Sphinx](http://sphinx-doc.org/) (optional: to build the documentation)

### Linux / OS X

Option 1: using [pip](https://docs.python.org/3/installing/):

```sh
pip install gdspy
```

Option 2: download the source from [github](https://github.com/heitzmann/gdspy) and build/install with:

```sh
python setup.py install
```

### Windows

The preferred option is to install pre-compiled binaries from [here](https://github.com/heitzmann/gdspy/releases).

Installation via `pip` and building from source as above are also possible, but an appropriate [build environment](https://wiki.python.org/moin/WindowsCompilers) is required for compilation of the C extension modules.

## Documentation

The complete documentation is available [here](http://gdspy.readthedocs.io/).

The source files can be found in the `docs` directory.

## Support

Help support gdspy development by [donating via PayPal](https://www.paypal.com/cgi-bin/webscr?cmd=_s-xclick&hosted_button_id=JD2EUE2WPPBQQ)

## History of changes

<<<<<<< HEAD
### Upcoming on version 1.5
* New `Cell.write_svg` function to export an SVG image of the cell.
* `GdsLibrary.add` can update references when a cell is overwritten.
* Added `GdsLibrary.remove` to allow cells to be properly removed from libraries.
* Added `GdsLibrary.rename_cell` to rename cells in libraries.
* Added `GdsLibrary.replace_references` to easily replace referenced cells in libraries.
* `GdsLibrary.add` can add dependencies recursively.
* Iterating over `GdsLibrary` objects yields all its cells.
* Iterating over `Cell` objects yield all its polygons, paths, labels and references.
* Breaking change to `*.to_gds` functions in order to improve write efficiency (this should not be a problem for most users, since `gdspy.write_gds` and `Cell.write_gds` remain the same).
* Breaking change: renamed `GdsLibrary.cell_dict` to `GdsLibrary.cells`.
* Deprecated: `gdspy.current_library`, `gdspy.write_gds`, `gdspy.fast_boolen`, `GdsLibrary.extract`.

#### Version 2.0
* Gdspy no longer maintains a global library; the user is responsible for creating a library and adding cells to it.
* Deprecated member `GdsLibrary.extract` removed.
* Deprecated classes `PolyPath` and `L1Path` removed: use `FlexPath` and `RobustPath`.
* Deprecated function `fast_boolean` removed: use `boolean`.
* Deprecated function `write_gds` removed: use `GdsLibrary.write_gds`.
* Deprecated attribute `current_library` removed.
=======
### Version 1.4.3 (Nov 11, 2019)
* Bug fix for `FlexPath` and `RobustPath` references.
>>>>>>> 900ec9ef

### Version 1.4.2 (Oct 01, 2019)
* Bug fix in `FlexPath`.

### Version 1.4.1 (Sep 20, 2019)
* Bug fixes (thanks to DerekK88 and Sequencer for the patches).

### Version 1.4 (May 18, 2019)
* Revised [documentation](http://gdspy.readthedocs.io/).
* New `FlexPath` and `RobustPath` classes: more efficient path generation when using the original GDSII path specification.
* New `Curve` class: SVG-like polygon creation.
* Added `PolygonSet.mirror` (thanks to Daan Waardenburg for the contribution).
* Added `Path.bezier` to create paths based on Bézier curves.
* Added `Path.smooth` to create paths based on smooth interpolating curves.
* Added `get_gds_units` to get units used in a GDSII file without loading.
* Added `get_binary_cells` to load only the binary GDSII representation of cell from a file.
* Added argument `tolerance` to `Round`, `Path.arc`, `Path.turn`, and `Path.parametric` to automatically control the number of points in the final polygons.
* Added argument `binary_cells` to GDSII writing functions to support `get_binary_cells`.
* Added argument `rename_template` to `GdsLibrary.read_gds` for flexible cell renaming (thanks to @yoshi74ls181 for the contribution).
* Changed return value of `slice` to avoid creating empty `PolygonSet`.
* Added argument `timestamp` to GDSII writing functions.
* Improved `Round` to support creating ellipses.
* Added support for unlimited number of points per polygon.
* Added support for BGNEXTN and ENDEXTN when reading a GDSII file.
* Polygon creation warnings are now controlled by `poly_warnings`.
* Incorrect `anchor` in `Label` now raises an error, instead of emitting a warning.
* Added correct support for radius in `PolygonSet.fillet` on a per-vertex basis.
* Speed improvements in GDSII file generation (thanks to @fbeutel for the contribution) and geometry creation.
* Font rendering example using [matplotlib](https://matplotlib.org/) (thanks Hernan Pastoriza for the contribution).
* Expanded test suite.

### Version 1.3.2 (Mar 14, 2019)
* Small fix for building on Mac OS X Mojave.

### Version 1.3.1 (Jun 29, 2018)
* `PolygonSet` becomes the base class for all polygons, in particular `Polygon` and `Rectangle`.
* Added `Cell.remove_polygons` and `Cell.remove_labels` functions to allow filtering a cell contents based, for example, on each element's layer.
* Added `PolygonSet.scale` utility method.
* Added `PolygonSet.get_bounding_box` utility method.
* Added argument `timestamp` to `Cell.to_gds`, `GdsLibrary.write_gds` and `GdsWriter`.
* Added `unit` and `precision` arguments to `GdsLibrary` initialization and removed from its `write_gds` method.
* Changed the meaning of argument `unit` in `GdsLibrary.read_gds`.
* Improved `slice` to avoid errors when slicing in multiple positions at once.
* Improved `PolygonSet.fracture` to reduce number of function calls.
* Removed incorrect absolute flags for magnification and rotation in `CellReference` and `CellArray`.
* Minor bug fixes.
* Documentation fixes.
* Removed deprecated classes and functions.

### Version 1.2.1 (Dec 5, 2017)
* `GdsLibrary` can be created directly from a GDSII file
* Added return value to `GdsLibrary.read_gds`
* Fixed return value of `GdsLibrary.add`

### Version 1.2 (Oct 21, 2017)
* Added new `gdsii_hash` function.
* Added `precision` parameter to `_chop`, `Polygon.fracture`, `Polygon.fillet`, `PolygonSet.fracture`, `PolygonSet.fillet`, and `slice`.
* Included labels in flatten operations (added `get_labels` to `Cell`, `CellReference`, and `CellArray`).
* Fixed bug in the bounding box cache of reference copies.
* Fixed bug in `_chop` that affected `Polygon.fracture`, `PolygonSet.fracture`, and `slice`.
* Other minor bug fixes.

### Version 1.1.2 (Mar 19, 2017)
* Update clipper library to 6.4.2 to fix bugs introduced in the last update.
* License change to Boost Software License v1.0.

### Version 1.1.1 (Jan 27, 2017)
* Patch to fix installation issue (missing README file in zip).

### Version 1.1 (Jan 20, 2017)
* Introduction of `GdsLibrary` to allow user to work with multiple library simultaneously.
* Deprecated `GdsImport` in favor of `GdsLibrary`.
* Renamed `gds_print` to `write_gds` and `GdsPrint` to `GdsWriter`.
* Development changed to Python 3 (Python 2 supported via [python-future](http://python-future.org/)).
* Added photonics example.
* Added test suite.
* Clipper library updated to last version.
* Fixed `inside` function sometimes reversing the order of the output.
* Fixed rounding error in `fast_boolean`.
* Fixed argument `deep_copy` being inverted in `Cell.copy`.
* Bug fixes introduced by numpy (thanks to Adam McCaughan for the contribution).

### Version 1.0 (Sep 11, 2016)
* Changed to "new style" classes (thanks to Adam McCaughan for the contribution).
* Added	a per-point radius specification for `Polygon.fillet` (thanks to Adam McCaughan for the contribution).
* Added `inside` fucntion to perform point-in-polygon tests (thanks to @okianus for the contribution).
* Moved from distutils to setuptools for better Windows support.

### Version 0.9 (Jul 17, 2016)
* Added option to join polygons before applying an `offset`.
* Added a `translate` method to geometric entities (thanks John Bell for the commit).
* Bug fixes.

### Version 0.8.1 (May 6, 2016)
* New `fast_boolean` function based on the [Clipper](http://www.angusj.com/delphi/clipper.php) library with much better performance than the old `boolean`.
* Changed `offset` signature to also use the [Clipper](http://www.angusj.com/delphi/clipper.php) library (this change **breaks compatibility** with previous versions).
* Bug fix for error when importing some labels from GDSII files.

### Version 0.7.1 (June 26, 2015)
* Rebased to GitHub.
* Changed source structure and documentation.

### Version 0.7 (June 12, 2015)
* New feature: `offset` function.
* New `GdsPrint` class for incremental GDSII creation (thanks to Jack Sankey for the contribution).

### Version 0.6 (March 31, 2014)
* Default number of points for `Round`, `Path.arc`, and `Path.turn` changed to resolution of 0.01 drawing units.
* `Path.parametric` accepts callable `final_distance` and `final_width` for non-linear tapering.
* Added argument `ends` to `PolyPath`.
* Added (limited) support for PATHTYPE in `GdsImport`.
* A warning is issued when a `Path` curve has width larger than twice its radius (self-intersecting polygon).
* Added a random offset to the patterns in `LayoutViewer`.
* `LayoutViewer` shows cell labels for referenced cells.
* `get_polygons` returns (referenced) cell name if `depth` < 1 and `by_spec` is True.
* Bug fix in `get_bounding_box` when empty cells are referenced.
* Bug fixes in `GdsImport` and many speed improvements in bounding box calculations (thanks to Gene Hilton for the patch).

### Version 0.5 (October 30, 2013) - NOT COMPATIBLE WITH PREVIOUS VERSIONS
* Major `LayoutViewer` improvements (not backwards compatible).
* The layer argument has been repositioned in the argument list in all functions (not backwards compatible).  
* Renamed argument `by_layer` to `by_spec` (not backwards compatible).
* Error is raised for polygons with more vertices than possible in the GDSII format.
* Removed the global state variable for default datatype.
* Added `get_datatypes` to `Cell`.
* Added argument `single_datatype` to `Cell.flatten`.
* Removed `gds_image` and dropped the optional PIL dependency.

### Version 0.4.1 (June 5, 2013)
* Added argument `axis_offset` to `Path.segment` allowing creation of asymmetric tapers.
* Added missing argument  `x_reflection` to `Label`.
* Created a global state variable to override the default datatype.
* Bug fix in `CellArray.get_bounding_box` (thanks to George McLean for the fix)

### Version 0.4 (October 25, 2012)
* `Cell.get_bounding_box` returns `None` for empty cells.
* Added a cache for bounding boxes for faster computation, especially for references.
* Added support for text elements with `Label` class.
* Improved the emission of warnings.
* Added a tolerance parameter to `boolean`.
* Added better print descriptions to classes.
* Bug fixes in boolean involving results with multiple holes.

### Version 0.3.1 (May 24, 2012)
* Bug fix in the fracture method for `PolygonSet`.

### Version 0.3a (May 03, 2012)
* Bug fix in the fracture method for `Polygon` and `PolygonSet`.

### Version 0.3 (April 25, 2012)
* Support for Python 3.2 and 2.7
* Further improvements to the `boolean` function via caching.
* Added methods `get_bounding_box` and `get_layers` to `Cell`.
* Added method `top_level` to `GdsImport`.
* Added support for importing GDSII path elements.
* Added an argument to control the verbosity of the import function.
* Layer -1 (referenced cells) sent to the bottom of the layer list by default in `LayoutViewer`
* The text and background of the layer list in `LayoutViewer` now reflect the colors of the outlines and canvas backgroung.
* Changed default background color in `LayoutViewer`
* Thanks to Gene Hilton for the contributions!

### Version 0.2.9 (December 14, 2011)
* Attribute `Cell.cell_list` changed to `Cell.cell_dict`.
* Changed the signature of the operation in `boolean`.
* Order of cells passed to `LayoutViewer` is now respected in the GUI.
* Complete re-implementation of the boolean function as a C extension for improved performance.
* Removed precision argument in `boolean`. It is fixed at 1e-13 for merging close points, otherwise machine precision is used.
* `gds_image` now accepts cell names as input.
* Added optional argument `depth` to `get_polygons`
* Added option to convert layers and datatypes in imported GDSII cells.
* Argument `exclude_layers` from `LayoutViewer` changed to `hidden_layers` and behavior changed accordingly. 
* Shift + Right-clicking on a layer the layer-list of `LayoutVIewer` hides/unhides all other layers.
* New buttons to zoom in and out in `LayoutViewer`.
* Referenced cells below a configurable depth are now represented by theirs bounding boxes in `LayoutViewer`.

### Version 0.2.8 (June 21, 2011)
* GDSII file import
* GDSII output automatically include required referenced cells.
* `gds_print` also accepts file name as input.
* Outlines are visible by default in `LayoutViewer`.
* Added background color option in `LayoutViewer`.
* Right-clicking on the layer list hides/unhides the target layer in `LayoutViewer`.
* `Cell.cell_list` is now a dictionary indexed by name, instead of a list.
* Added option to exclude created cells from the global list of cells kept in `Cell.cell_list`.
* `CellReference` and `CellArray` accept name of cells as input.
* Submodules lost their own `__version__`.

### Version 0.2.7 (April 2, 2011)
* Bug fixed in the `boolean`, which affected the way polygons with more vertices then the maximum were fractured.
* `gds_image` accepts an extra color argument for the image background.
* Screenshots takes from `LayoutViewer` have the same background color as the viewer.
* The functions `boolean` and `slice` now also accept `CellReference` and `CellArray` as input.
* Added the method `fracture` to `Polygon` and `PolygonSet` to automatically slice polygons into parts with a predefined maximal number of vertices.
* Added the method `fillet` to `Polygon` and `PolygonSet` to round corners of polygons.

### Version 0.2.6 (February 28, 2011)
* When saving a GDSII file, `ValueError` is raised if cell names are duplicated.
* Save screenshot from `LayoutViewer`.
* `gds_image` accepts cells, instead of lists.
* Outlines supported by `gds_image`.
* `LayoutViewer` stores bounding box information for all visited layers to save rendering time.

### Version 0.2.5 (December 10, 2010)
* Empty cells no longer break the LayoutViewer.
* Removed the `gds_view` function, superseded by the LayoutViewer, along with all dependencies to matplotlib.
* Fixed a bug in `boolean` which affected polygons with series of collinear vertices.
* Added a function to `slice` polygons along straight lines parallel to an axis.

### Version 0.2.4 (September 04, 2010)
* Added shortcut to Extents in LayoutViewer: `Home` or `a` keys.
* `PolygonSet` is the new base class for `Round`, which might bring some incompatibility issues with older scripts.
* `Round` elements, `PolyPath`, `L1Path`, and `Path arc`, `turn` and `parametric` sections are now automatically fractured into pieces defined by a maximal number of points.
* Default value for `max_points` in boolean changed to 199.
* Removed the flag to disable the warning about polygons with more than 199 vertices.  The warning is shown only for `Polygon` and `PolygonSet`.
* Fixed a bug impeding parallel `parametric` paths to change their distance to each other.

### Version 0.2.3 (August 09, 2010)
* Added the `PolyPath` class to easily create paths with sharp corners.
* Allow `None` as item in the colors parameter of `LayoutViewer` to make layers invisible.
* Added color outline mode to `LayoutViewer` (change outline color with the shift key pressed)
* Increased the scroll region of the `LayoutViewer` canvas
* Added a fast scroll mode: control + drag 2nd mouse button
* Created a new sample script

### Version 0.2.2 (July 29, 2010)
* Changed the cursor inside `LayoutViewer` to standard arrow.
* Fixed bugs with the windows version of `LayoutViewer` (mouse wheel and ruler tool).

### Version 0.2.1 (July 29, 2010)
* Bug fix: `gds_image` displays an error message instead of crashing when `PIL` is not found.
* Added class `LayoutViewer`, which uses Tkinter (included in all Python distributions) to display the GDSII layout with better controls then the `gds_view` function. This eliminates the `matplotlib` requirement for the viewer functionality.
* New layer colors extending layers 0 to 63.

### Version 0.2.0 (July 19, 2010)
* Fixed a bug on the `turn` method of `Path`.
* Fixed a bug on the `boolean` function that would give an error when not using `Polygon` or `PolygonSet` as input objects.
* Added the method `get_polygons` to `Cell`, `CellReference` and `CellArray`.
* Added a copy method to `Cell`.
* Added a `flatten` method to `Cell` to remove references (or array references) to other cells.
* Fracture `boolean` output polygons based on the number of vertices to respect the 199 GDSII limit.  

### Version 0.1.9 (June 04, 2010)
* Added `L1Path` class for Manhattan geometry (L1 norm) paths.

### Version 0.1.8 (May 10, 2010)
* Removed the argument `fill` from `gds_view` and added a more flexible one: `style`.
* Fixed a rounding error on the `boolean` operator affecting polygons with holes.
* Added a rotate method to `PolygonSet`.
* Added a warning when `PolygonSet` has more than 199 points
* Added a flag to disable the warning about polygons with more than 199 points.
* Added a `turn` method to `Path`, which is easier to use than `arc`.
* Added a direction attribute to `Path` to keep the information used by the `segment` and `turn` methods.

### Version 0.1.7 (April 12, 2010)
* New visualization option: save the geometry directly to an image file (lower memory use).
* New functionality added: boolean operations on polygons (polygon clipping).
* All classes were adapted to work with the boolean operations.
* The attribute size in the initializer of class `Text` does not have a default value any longer.
* The name of the argument `format` in the function `gds_view` was changed to `fill` (to avoid confusion with the built-in function `format`).

### Version 0.1.6 (December 15,  2009)
* Sample script now include comments and creates an easier to understand GDSII example.
* Improved floating point to integer rounding, which fixes the unit errors at the last digit of the precision in the GDSII file.
* Fixed the font for character 5.
* Added a flag to `gds_view` to avoid the automatic call to `matplotlib.pyplot.show()`.
* In `gds_view`, if a layer number is greater than the number of formats defined, the formats are cycled.

### Version 0.1.5a (November 15, 2009)
* Class Text correctly interprets `\n` and `\t` characters.
* Better documentation format, using the Sphinx engine and the numpy format.

### Version 0.1.4 (October 5, 2009)
* Class `Text` re-written with a different font with no overlaps and correct size.

### Version 0.1.3a (July 29 2009)
* Fixed the function `to_gds` of class `Rectangle`.

### Version 0.1.3 (July 27, 2009)
* Added the datatype field to all elements of the GDSII structure.

### Version 0.1.2 (July 11, 2009)
* Added the `gds_view` function to display the GDSII structure using the matplotlib module.
* Fixed a rotation bug in the CellArray class.
* Module published under the GNU General Public License (GPL)

### Version 0.1.1 (May 12, 2009)
* Added attribute `cell_list` to class Cell to hold a list of all Cell created.
* Set the default argument `cells=Cell.cell_list` in the function `gds_print`.
* Added member to calculate the area for each element type.
* Added member to calculate the total area of a Cell or the area by layer.
* Included the possibility of creating objects in user-defined units, not only nanometers.

### Version 0.1.0 (May 1, 2009)
* Initial release.<|MERGE_RESOLUTION|>--- conflicted
+++ resolved
@@ -57,9 +57,18 @@
 
 Help support gdspy development by [donating via PayPal](https://www.paypal.com/cgi-bin/webscr?cmd=_s-xclick&hosted_button_id=JD2EUE2WPPBQQ)
 
+
+## Changes planned for version 2.0
+* Gdspy no longer maintains a global library; the user is responsible for creating a library and adding cells to it.
+* Deprecated member `GdsLibrary.extract` removed.
+* Deprecated classes `PolyPath` and `L1Path` removed: use `FlexPath` and `RobustPath`.
+* Deprecated function `fast_boolean` removed: use `boolean`.
+* Deprecated function `write_gds` removed: use `GdsLibrary.write_gds`.
+* Deprecated attribute `current_library` removed.
+
+
 ## History of changes
 
-<<<<<<< HEAD
 ### Upcoming on version 1.5
 * New `Cell.write_svg` function to export an SVG image of the cell.
 * `GdsLibrary.add` can update references when a cell is overwritten.
@@ -73,17 +82,8 @@
 * Breaking change: renamed `GdsLibrary.cell_dict` to `GdsLibrary.cells`.
 * Deprecated: `gdspy.current_library`, `gdspy.write_gds`, `gdspy.fast_boolen`, `GdsLibrary.extract`.
 
-#### Version 2.0
-* Gdspy no longer maintains a global library; the user is responsible for creating a library and adding cells to it.
-* Deprecated member `GdsLibrary.extract` removed.
-* Deprecated classes `PolyPath` and `L1Path` removed: use `FlexPath` and `RobustPath`.
-* Deprecated function `fast_boolean` removed: use `boolean`.
-* Deprecated function `write_gds` removed: use `GdsLibrary.write_gds`.
-* Deprecated attribute `current_library` removed.
-=======
 ### Version 1.4.3 (Nov 11, 2019)
 * Bug fix for `FlexPath` and `RobustPath` references.
->>>>>>> 900ec9ef
 
 ### Version 1.4.2 (Oct 01, 2019)
 * Bug fix in `FlexPath`.
