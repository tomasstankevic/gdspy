######################################################################
#                                                                    #
#  Copyright 2009-2019 Lucas Heitzmann Gabrielli.                    #
#  This file is part of gdspy, distributed under the terms of the    #
#  Boost Software License - Version 1.0.  See the accompanying       #
#  LICENSE file or <http://www.boost.org/LICENSE_1_0.txt>            #
#                                                                    #
######################################################################

from __future__ import division
from __future__ import unicode_literals
from __future__ import print_function
from __future__ import absolute_import

import sys

if sys.version_info.major < 3:
    from builtins import zip
    from builtins import open
    from builtins import int
    from builtins import round
    from builtins import range
    from builtins import super

    from future import standard_library

    standard_library.install_aliases()
else:
    # Python 3 doesn't have basestring, as unicode is type string
    # Python 2 doesn't equate unicode to string, but both are basestring
    # Now isinstance(s, basestring) will be True for any python version
    basestring = str

import struct
import itertools
import warnings
import numpy

from gdspy import clipper

_directions_dict = {"+x": 0, "+y": 0.5, "-x": 1, "-y": -0.5}
_directions_list = ["+x", "+y", "-x", "-y"]
_halfpi = 0.5 * numpy.pi
_mpone = numpy.array((-1.0, 1.0))


class PolygonSet(object):
    """
    Set of polygonal objects.

    Parameters
    ----------
    polygons : iterable of array-like[N][2]
        List containing the coordinates of the vertices of each polygon.
    layer : integer
        The GDSII layer number for this element.
    datatype : integer
        The GDSII datatype for this element (between 0 and 255).

    Attributes
    ----------
    polygons : list of numpy array[N][2]
        Coordinates of the vertices of each polygon.
    layers : list of integer
        The GDSII layer number for each element.
    datatypes : list of integer
        The GDSII datatype for each element (between 0 and 255).
    properties : {integer: string} dictionary
        Properties for these elements.

    Notes
    -----
    The last point should not be equal to the first (polygons are
    automatically closed).

    The original GDSII specification supports only a maximum of 199
    vertices per polygon.
    """

    __slots__ = "layers", "datatypes", "polygons", "properties"

    def __init__(self, polygons, layer=0, datatype=0):
        self.polygons = [numpy.array(p) for p in polygons]
        self.layers = [layer] * len(self.polygons)
        self.datatypes = [datatype] * len(self.polygons)
        self.properties = {}

    def __str__(self):
        return (
            "PolygonSet ({} polygons, {} vertices, layers {}, datatypes {})"
        ).format(
            len(self.polygons),
            sum([len(p) for p in self.polygons]),
            list(set(self.layers)),
            list(set(self.datatypes)),
        )

    def get_bounding_box(self):
        """
        Calculate the bounding box of the polygons.

        Returns
        -------
        out : Numpy array[2, 2] or None
            Bounding box of this polygon in the form [[x_min, y_min],
            [x_max, y_max]], or None if the polygon is empty.
        """
        if len(self.polygons) == 0:
            return None
        return numpy.array(
            (
                (
                    min(pts[:, 0].min() for pts in self.polygons),
                    min(pts[:, 1].min() for pts in self.polygons),
                ),
                (
                    max(pts[:, 0].max() for pts in self.polygons),
                    max(pts[:, 1].max() for pts in self.polygons),
                ),
            )
        )

    def rotate(self, angle, center=(0, 0)):
        """
        Rotate this object.

        Parameters
        ----------
        angle : number
            The angle of rotation (in *radians*).
        center : array-like[2]
            Center point for the rotation.

        Returns
        -------
        out : `PolygonSet`
            This object.
        """
        ca = numpy.cos(angle)
        sa = numpy.sin(angle) * _mpone
        c0 = numpy.array(center)
        new_polys = []
        for points in self.polygons:
            pts = points - c0
            new_polys.append(pts * ca + pts[:, ::-1] * sa + c0)
        self.polygons = new_polys
        return self

    def scale(self, scalex, scaley=None, center=(0, 0)):
        """
        Scale this object.

        Parameters
        ----------
        scalex : number
            Scaling factor along the first axis.
        scaley : number or None
            Scaling factor along the second axis.  If None, same as
            `scalex`.
        center : array-like[2]
            Center point for the scaling operation.

        Returns
        -------
        out : `PolygonSet`
            This object.
        """
        c0 = numpy.array(center)
        s = scalex if scaley is None else numpy.array((scalex, scaley))
        self.polygons = [(points - c0) * s + c0 for points in self.polygons]
        return self

    def to_gds(self, outfile, multiplier):
        """
        Convert this object to a series of GDSII elements.

        Parameters
        ----------
        outfile : open file
            Output to write the GDSII.
        multiplier : number
            A number that multiplies all dimensions written in the GDSII
            elements.
        """
        for ii in range(len(self.polygons)):
            if len(self.polygons[ii]) > 8190:
                warnings.warn(
                    "[GDSPY] Polygons with more than 8190 are not supported by the "
                    "official GDSII specification.  This GDSII file might not be "
                    "compatible with all readers.",
                    stacklevel=4,
                )
                outfile.write(
                    struct.pack(
                        ">4Hh2Hh",
                        4,
                        0x0800,
                        6,
                        0x0D02,
                        self.layers[ii],
                        6,
                        0x0E02,
                        self.datatypes[ii],
                    )
                )
                xy = numpy.empty((self.polygons[ii].shape[0] + 1, 2), dtype=">i4")
                xy[:-1] = numpy.round(self.polygons[ii] * multiplier)
                xy[-1] = xy[0]
                i0 = 0
                while i0 < xy.shape[0]:
                    i1 = min(i0 + 8190, xy.shape[0])
                    outfile.write(struct.pack(">2H", 4 + 8 * (i1 - i0), 0x1003))
                    outfile.write(xy[i0:i1].tostring())
                    i0 = i1
            else:
                outfile.write(
                    struct.pack(
                        ">4Hh2Hh2H",
                        4,
                        0x0800,
                        6,
                        0x0D02,
                        self.layers[ii],
                        6,
                        0x0E02,
                        self.datatypes[ii],
                        12 + 8 * len(self.polygons[ii]),
                        0x1003,
                    )
                )
                xy = numpy.round(self.polygons[ii] * multiplier).astype(">i4")
                outfile.write(xy.tostring())
                outfile.write(xy[0].tostring())
            if self.properties is not None and len(self.properties) > 0:
                size = 0
                for attr, value in self.properties.items():
                    if len(value) % 2 != 0:
                        value = value + "\0"
                    outfile.write(
                        struct.pack(">5H", 6, 0x2B02, attr, 4 + len(value), 0x2C06)
                    )
                    outfile.write(value.encode("ascii"))
                    size += len(value) + 2
                if size > 128:
                    warnings.warn(
                        "[GDSPY] Properties with size larger than 128 bytes are not "
                        "officially supported by the GDSII specification.  This file "
                        "might not be compatible with all readers.",
                        stacklevel=4,
                    )
            outfile.write(struct.pack(">2H", 4, 0x1100))

    def to_svg(self, outfile, scaling):
        """
        Write an SVG fragment representation of this object.

        Parameters
        ----------
        outfile : open file
            Output to write the SVG representation.
        scaling : number
            Scaling factor for the geometry.
        """
        for p, l, d in zip(self.polygons, self.layers, self.datatypes):
            outfile.write('<polygon class="l{}d{}" points="'.format(l, d))
            outfile.write(" ".join("{},{}".format(*pt) for pt in scaling * p))
            outfile.write('"/>\n')

    def area(self, by_spec=False):
        """
        Calculate the total area of this polygon set.

        Parameters
        ----------
        by_spec : bool
            If True, the return value is a dictionary with
            ``{(layer, datatype): area}``.

        Returns
        -------
        out : number, dictionary
            Area of this object.
        """
        if by_spec:
            path_area = {}
            for poly, key in zip(self.polygons, zip(self.layers, self.datatypes)):
                poly_area = 0
                for ii in range(1, len(poly) - 1):
                    poly_area += (poly[0][0] - poly[ii + 1][0]) * (
                        poly[ii][1] - poly[0][1]
                    ) - (poly[0][1] - poly[ii + 1][1]) * (poly[ii][0] - poly[0][0])
                if key in path_area:
                    path_area[key] += 0.5 * abs(poly_area)
                else:
                    path_area[key] = 0.5 * abs(poly_area)
        else:
            path_area = 0
            for points in self.polygons:
                poly_area = 0
                for ii in range(1, len(points) - 1):
                    poly_area += (points[0][0] - points[ii + 1][0]) * (
                        points[ii][1] - points[0][1]
                    ) - (points[0][1] - points[ii + 1][1]) * (
                        points[ii][0] - points[0][0]
                    )
                path_area += 0.5 * abs(poly_area)
        return path_area

    def fracture(self, max_points=199, precision=1e-3):
        """
        Slice these polygons in the horizontal and vertical directions
        so that each resulting piece has at most `max_points`.  This
        operation occurs in place.

        Parameters
        ----------
        max_points : integer
            Maximal number of points in each resulting polygon (at least
            5 for the fracture to occur).
        precision : float
            Desired precision for rounding vertice coordinates.

        Returns
        -------
        out : `PolygonSet`
            This object.
        """
        if max_points > 4:
            ii = 0
            while ii < len(self.polygons):
                if len(self.polygons[ii]) > max_points:
                    pts0 = sorted(self.polygons[ii][:, 0])
                    pts1 = sorted(self.polygons[ii][:, 1])
                    ncuts = len(pts0) // max_points
                    if pts0[-1] - pts0[0] > pts1[-1] - pts1[0]:
                        # Vertical cuts
                        cuts = [
                            pts0[int(i * len(pts0) / (ncuts + 1.0) + 0.5)]
                            for i in range(1, ncuts + 1)
                        ]
                        chopped = clipper._chop(
                            self.polygons[ii], cuts, 0, 1 / precision
                        )
                    else:
                        # Horizontal cuts
                        cuts = [
                            pts1[int(i * len(pts1) / (ncuts + 1.0) + 0.5)]
                            for i in range(1, ncuts + 1)
                        ]
                        chopped = clipper._chop(
                            self.polygons[ii], cuts, 1, 1 / precision
                        )
                    self.polygons.pop(ii)
                    layer = self.layers.pop(ii)
                    datatype = self.datatypes.pop(ii)
                    self.polygons.extend(
                        numpy.array(x) for x in itertools.chain.from_iterable(chopped)
                    )
                    npols = sum(len(c) for c in chopped)
                    self.layers.extend(layer for _ in range(npols))
                    self.datatypes.extend(datatype for _ in range(npols))
                else:
                    ii += 1
        return self

    def fillet(self, radius, points_per_2pi=128, max_points=199, precision=1e-3):
        """
        Round the corners of these polygons and fractures them into
        polygons with less vertices if necessary.

        Parameters
        ----------
        radius : number, array-like
            Radius of the corners.  If number: all corners filleted by
            that amount.  If array: specify fillet radii on a
            per-polygon basis (length must be equal to the number of
            polygons in this `PolygonSet`).  Each element in the array
            can be a number (all corners filleted by the same amount) or
            another array of numbers, one per polygon vertex.
            Alternatively, the array can be flattened to have one radius
            per `PolygonSet` vertex.
        points_per_2pi : integer
            Number of vertices used to approximate a full circle.  The
            number of vertices in each corner of the polygon will be the
            fraction of this number corresponding to the angle
            encompassed by that corner with respect to 2 pi.
        max_points : integer
            Maximal number of points in each resulting polygon (at least
            5, otherwise the resulting polygon is not fractured).
        precision : float
            Desired precision for rounding vertice coordinates in case
            of fracturing.

        Returns
        -------
        out : `PolygonSet`
            This object.
        """
        two_pi = 2 * numpy.pi
        fracture = False
        if numpy.isscalar(radius):
            radii = [[radius] * p.shape[0] for p in self.polygons]
        else:
            if len(radius) == len(self.polygons):
                radii = []
                for r, p in zip(radius, self.polygons):
                    if numpy.isscalar(r):
                        radii.append([r] * p.shape[0])
                    else:
                        if len(r) != p.shape[0]:
                            raise ValueError(
                                "[GDSPY] Wrong length in fillet radius list.  "
                                "Expected lengths are {} or {}; got {}.".format(
                                    len(self.polygons), total, len(radius)
                                )
                            )
                        radii.append(r)
            else:
                total = sum(p.shape[0] for p in self.polygons)
                if len(radius) != total:
                    raise ValueError(
                        "[GDSPY] Wrong length in fillet radius list.  "
                        "Expected lengths are {} or {}; got {}.".format(
                            len(self.polygons), total, len(radius)
                        )
                    )
                radii = []
                n = 0
                for p in self.polygons:
                    radii.append(radius[n : n + p.shape[0]])
                    n += p.shape[0]

        for jj in range(len(self.polygons)):
            vec = self.polygons[jj].astype(float) - numpy.roll(self.polygons[jj], 1, 0)
            length = (vec[:, 0] ** 2 + vec[:, 1] ** 2) ** 0.5
            ii = numpy.flatnonzero(length)
            if len(ii) < len(length):
                self.polygons[jj] = numpy.array(self.polygons[jj][ii])
                radii[jj] = [radii[jj][i] for i in ii]
                vec = self.polygons[jj].astype(float) - numpy.roll(
                    self.polygons[jj], 1, 0
                )
                length = (vec[:, 0] ** 2 + vec[:, 1] ** 2) ** 0.5
            vec[:, 0] = vec[:, 0] / length
            vec[:, 1] = vec[:, 1] / length
            dvec = numpy.roll(vec, -1, 0) - vec
            norm = (dvec[:, 0] ** 2 + dvec[:, 1] ** 2) ** 0.5
            ii = numpy.flatnonzero(norm)
            dvec[ii, 0] = dvec[ii, 0] / norm[ii]
            dvec[ii, 1] = dvec[ii, 1] / norm[ii]
            dot = numpy.roll(vec, -1, 0) * vec
            theta = numpy.arccos(dot[:, 0] + dot[:, 1])
            ct = numpy.cos(theta * 0.5)
            tt = numpy.tan(theta * 0.5)

            new_points = []
            for ii in range(-1, len(self.polygons[jj]) - 1):
                if theta[ii] > 1e-6:
                    a0 = -vec[ii] * tt[ii] - dvec[ii] / ct[ii]
                    a0 = numpy.arctan2(a0[1], a0[0])
                    a1 = vec[ii + 1] * tt[ii] - dvec[ii] / ct[ii]
                    a1 = numpy.arctan2(a1[1], a1[0])
                    if a1 - a0 > numpy.pi:
                        a1 -= two_pi
                    elif a1 - a0 < -numpy.pi:
                        a1 += two_pi
                    n = max(
                        int(numpy.ceil(abs(a1 - a0) / two_pi * points_per_2pi) + 0.5), 2
                    )
                    a = numpy.linspace(a0, a1, n)
                    ll = radii[jj][ii] * tt[ii]
                    if ll > 0.49 * length[ii]:
                        r = 0.49 * length[ii] / tt[ii]
                        ll = 0.49 * length[ii]
                    else:
                        r = radii[jj][ii]
                    if ll > 0.49 * length[ii + 1]:
                        r = 0.49 * length[ii + 1] / tt[ii]
                    new_points.extend(
                        r * dvec[ii] / ct[ii]
                        + self.polygons[jj][ii]
                        + numpy.vstack((r * numpy.cos(a), r * numpy.sin(a))).transpose()
                    )
                else:
                    new_points.append(self.polygons[jj][ii])
            self.polygons[jj] = numpy.array(new_points)
            if len(new_points) > max_points:
                fracture = True

        if fracture:
            self.fracture(max_points, precision)
        return self

    def translate(self, dx, dy):
        """
        Translate this polygon.

        Parameters
        ----------
        dx : number
            Distance to move in the x-direction.
        dy : number
            Distance to move in the y-direction.

        Returns
        -------
        out : `PolygonSet`
            This object.
        """
        vec = numpy.array((dx, dy))
        self.polygons = [points + vec for points in self.polygons]
        return self

    def mirror(self, p1, p2=(0, 0)):
        """
        Mirror the polygons over a line through points 1 and 2

        Parameters
        ----------
        p1 : array-like[2]
            first point defining the reflection line
        p2 : array-like[2]
            second point defining the reflection line

        Returns
        -------
        out : `PolygonSet`
            This object.
        """
        origin = numpy.array(p1)
        vec = numpy.array(p2) - origin
        vec_r = vec * (2 / numpy.inner(vec, vec))
        self.polygons = [
            numpy.outer(numpy.inner(points - origin, vec_r), vec) - points + 2 * origin
            for points in self.polygons
        ]
        return self


class Polygon(PolygonSet):
    """
    Polygonal geometric object.

    Parameters
    ----------
    points : array-like[N][2]
        Coordinates of the vertices of the polygon.
    layer : integer
        The GDSII layer number for this element.
    datatype : integer
        The GDSII datatype for this element (between 0 and 255).

    Notes
    -----
    The last point should not be equal to the first (polygons are
    automatically closed).

    The original GDSII specification supports only a maximum of 199
    vertices per polygon.

    Examples
    --------
    >>> triangle_pts = [(0, 40), (15, 40), (10, 50)]
    >>> triangle = gdspy.Polygon(triangle_pts)
    >>> myCell.add(triangle)
    """

    __slots__ = "layers", "datatypes", "polygons", "properties"

    def __init__(self, points, layer=0, datatype=0):
        self.layers = [layer]
        self.datatypes = [datatype]
        self.polygons = [numpy.array(points)]
        self.properties = {}

    def __str__(self):
        return "Polygon ({} vertices, layer {}, datatype {})".format(
            len(self.polygons[0]), self.layers[0], self.datatypes[0]
        )


class Rectangle(PolygonSet):
    """
    Rectangular geometric object.

    Parameters
    ----------
    point1 : array-like[2]
        Coordinates of a corner of the rectangle.
    point2 : array-like[2]
        Coordinates of the corner of the rectangle opposite to `point1`.
    layer : integer
        The GDSII layer number for this element.
    datatype : integer
        The GDSII datatype for this element (between 0 and 255).

    Examples
    --------
    >>> rectangle = gdspy.Rectangle((0, 0), (10, 20))
    >>> myCell.add(rectangle)
    """

    __slots__ = "layers", "datatypes", "polygons", "properties"

    def __init__(self, point1, point2, layer=0, datatype=0):
        self.layers = [layer]
        self.datatypes = [datatype]
        self.polygons = [
            numpy.array(
                [
                    [point1[0], point1[1]],
                    [point1[0], point2[1]],
                    [point2[0], point2[1]],
                    [point2[0], point1[1]],
                ]
            )
        ]
        self.properties = {}

    def __str__(self):
        return (
            "Rectangle (({0[0]}, {0[1]}) to ({1[0]}, {1[1]}), layer {2}, datatype {3})"
        ).format(
            self.polygons[0][0], self.polygons[0][2], self.layers[0], self.datatypes[0]
        )

    def __repr__(self):
        return "Rectangle(({0[0]}, {0[1]}), ({1[0]}, {1[1]}), {2}, {3})".format(
            self.polygons[0][0], self.polygons[0][2], self.layers[0], self.datatypes[0]
        )


class Round(PolygonSet):
    """
    Circular geometric object.

    Represent a circle, ellipse, ring or their sections.

    Parameters
    ----------
    center : array-like[2]
        Coordinates of the center of the circle/ring.
    radius : number, array-like[2]
        Radius of the circle/outer radius of the ring.  To build an
        ellipse an array of 2 numbers can be used, representing the
        radii in the horizontal and vertical directions.
    inner_radius : number, array-like[2]
        Inner radius of the ring. To build an elliptical hole, an array
        of 2 numbers can be used, representing the radii in the
        horizontal and vertical directions.
    initial_angle : number
        Initial angle of the circular/ring section (in *radians*).
    final_angle : number
        Final angle of the circular/ring section (in *radians*).
    tolerance : float
        Approximate curvature resolution.  The number of points is
        automatically calculated.
    number_of_points : integer or None
        Manually define the number of vertices that form the object
        (polygonal approximation).  Overrides `tolerance`.
    max_points : integer
        If the number of points in the element is greater than
        `max_points`, it will be fractured in smaller polygons with
        at most `max_points` each.  If `max_points` is zero no fracture
        will occur.
    layer : integer
        The GDSII layer number for this element.
    datatype : integer
        The GDSII datatype for this element (between 0 and 255).

    Notes
    -----
    The original GDSII specification supports only a maximum of 199
    vertices per polygon.

    Examples
    --------
    >>> circle = gdspy.Round((30, 5), 8)
    >>> ell_ring = gdspy.Round((50, 5), (8, 7), inner_radius=(5, 4))
    >>> pie_slice = gdspy.Round((30, 25), 8, initial_angle=0,
    ...                             final_angle=-5.0*numpy.pi/6.0)
    >>> arc = gdspy.Round((50, 25), 8, inner_radius=5,
    ...                       initial_angle=-5.0*numpy.pi/6.0,
    ...                       final_angle=0)
    """

    __slots__ = "layers", "datatypes", "polygons", "properties"

    def __init__(
        self,
        center,
        radius,
        inner_radius=0,
        initial_angle=0,
        final_angle=0,
        tolerance=0.01,
        number_of_points=None,
        max_points=199,
        layer=0,
        datatype=0,
    ):
        if hasattr(radius, "__iter__"):
            orx, ory = radius
            radius = max(radius)

            def outer_transform(a):
                r = a - ((a + numpy.pi) % (2 * numpy.pi) - numpy.pi)
                t = numpy.arctan2(orx * numpy.sin(a), ory * numpy.cos(a)) + r
                t[a == numpy.pi] = numpy.pi
                return t

        else:
            orx = ory = radius

            def outer_transform(a):
                return a

        if hasattr(inner_radius, "__iter__"):
            irx, iry = inner_radius
            inner_radius = max(inner_radius)

            def inner_transform(a):
                r = a - ((a + numpy.pi) % (2 * numpy.pi) - numpy.pi)
                t = numpy.arctan2(irx * numpy.sin(a), iry * numpy.cos(a)) + r
                t[a == numpy.pi] = numpy.pi
                return t

        else:
            irx = iry = inner_radius

            def inner_transform(a):
                return a

        if isinstance(number_of_points, float):
            warnings.warn(
                "[GDSPY] Use of a floating number as number_of_points "
                "is deprecated in favor of tolerance.",
                category=DeprecationWarning,
                stacklevel=2,
            )
            tolerance = number_of_points
            number_of_points = None

        if number_of_points is None:
            full_angle = (
                2 * numpy.pi
                if final_angle == initial_angle
                else abs(final_angle - initial_angle)
            )
            number_of_points = max(
                3,
                1 + int(0.5 * full_angle / numpy.arccos(1 - tolerance / radius) + 0.5),
            )
            if inner_radius > 0:
                number_of_points *= 2

        pieces = (
            1
            if max_points == 0
            else int(numpy.ceil(number_of_points / float(max_points)))
        )
        number_of_points = number_of_points // pieces
        self.layers = [layer] * pieces
        self.datatypes = [datatype] * pieces
        self.polygons = [numpy.zeros((number_of_points, 2)) for _ in range(pieces)]
        self.properties = {}
        if final_angle == initial_angle and pieces > 1:
            final_angle += 2 * numpy.pi
        angles = numpy.linspace(initial_angle, final_angle, pieces + 1)
        oang = outer_transform(angles)
        iang = inner_transform(angles)
        for ii in range(pieces):
            if oang[ii + 1] == oang[ii]:
                if inner_radius <= 0:
                    t = (
                        numpy.arange(number_of_points)
                        * 2.0
                        * numpy.pi
                        / number_of_points
                    )
                    self.polygons[ii][:, 0] = numpy.cos(t) * orx + center[0]
                    self.polygons[ii][:, 1] = numpy.sin(t) * ory + center[1]
                else:
                    n2 = number_of_points // 2
                    n1 = number_of_points - n2
                    t = numpy.arange(n1) * 2.0 * numpy.pi / (n1 - 1)
                    self.polygons[ii][:n1, 0] = numpy.cos(t) * orx + center[0]
                    self.polygons[ii][:n1, 1] = numpy.sin(t) * ory + center[1]
                    t = numpy.arange(n2) * -2.0 * numpy.pi / (n2 - 1)
                    self.polygons[ii][n1:, 0] = numpy.cos(t) * irx + center[0]
                    self.polygons[ii][n1:, 1] = numpy.sin(t) * iry + center[1]
            else:
                if inner_radius <= 0:
                    t = numpy.linspace(oang[ii], oang[ii + 1], number_of_points - 1)
                    self.polygons[ii][1:, 0] = numpy.cos(t) * orx + center[0]
                    self.polygons[ii][1:, 1] = numpy.sin(t) * ory + center[1]
                    self.polygons[ii][0] += center
                else:
                    n2 = number_of_points // 2
                    n1 = number_of_points - n2
                    t = numpy.linspace(oang[ii], oang[ii + 1], n1)
                    self.polygons[ii][:n1, 0] = numpy.cos(t) * orx + center[0]
                    self.polygons[ii][:n1, 1] = numpy.sin(t) * ory + center[1]
                    t = numpy.linspace(iang[ii + 1], iang[ii], n2)
                    self.polygons[ii][n1:, 0] = numpy.cos(t) * irx + center[0]
                    self.polygons[ii][n1:, 1] = numpy.sin(t) * iry + center[1]

    def __str__(self):
        return ("Round ({} polygons, {} vertices, layers {}, datatypes {})").format(
            len(self.polygons),
            sum([len(p) for p in self.polygons]),
            list(set(self.layers)),
            list(set(self.datatypes)),
        )


class Text(PolygonSet):
    """
    Polygonal text object.

    Each letter is formed by a series of polygons.

    Parameters
    ----------
    text : string
        The text to be converted in geometric objects.
    size : number
        Height of the character.  The width of a character and the
        distance between characters are this value multiplied by 5 / 9
        and 8 / 9, respectively.  For vertical text, the distance is
        multiplied by 11 / 9.
    position : array-like[2]
        Text position (lower left corner).
    horizontal : bool
        If True, the text is written from left to right; if
        False, from top to bottom.
    angle : number
        The angle of rotation of the text.
    layer : integer
        The GDSII layer number for these elements.
    datatype : integer
        The GDSII datatype for this element (between 0 and 255).

    Examples
    --------
    >>> text = gdspy.Text('Sample text', 20, (-10, -100))
    >>> myCell.add(text)
    """

    # fmt: off
    _font = {
        '!': [[(2, 2), (3, 2), (3, 3), (2, 3)], [(2, 4), (3, 4), (3, 5), (3, 6), (3, 7), (3, 8), (3, 9), (2, 9), (2, 8), (2, 7), (2, 6), (2, 5)]],
        '"': [[(1, 7), (2, 7), (2, 8), (2, 9), (1, 9), (1, 8)], [(3, 7), (4, 7), (4, 8), (4, 9), (3, 9), (3, 8)]],
        '#': [[(0, 3), (1, 3), (1, 2), (2, 2), (2, 3), (2, 4), (2, 5), (3, 5), (3, 4), (2, 4), (2, 3), (3, 3), (3, 2), (4, 2), (4, 3), (5, 3), (5, 4), (4, 4), (4, 5), (5, 5), (5, 6), (4, 6), (4, 7), (3, 7), (3, 6), (2, 6), (2, 7), (1, 7), (1, 6), (0, 6), (0, 5), (1, 5), (1, 4), (0, 4)]],
        '$': [[(0, 2), (1, 2), (2, 2), (2, 1), (3, 1), (3, 2), (4, 2), (4, 3), (3, 3), (3, 4), (4, 4), (4, 5), (3, 5), (3, 6), (3, 7), (4, 7), (5, 7), (5, 8), (4, 8), (3, 8), (3, 9), (2, 9), (2, 8), (1, 8), (1, 7), (2, 7), (2, 6), (1, 6), (1, 5), (2, 5), (2, 4), (2, 3), (1, 3), (0, 3)], [(0, 6), (1, 6), (1, 7), (0, 7)], [(4, 3), (5, 3), (5, 4), (4, 4)]],
        '%': [[(0, 2), (1, 2), (1, 3), (1, 4), (0, 4), (0, 3)], [(0, 7), (1, 7), (2, 7), (2, 8), (2, 9), (1, 9), (0, 9), (0, 8)], [(1, 4), (2, 4), (2, 5), (1, 5)], [(2, 5), (3, 5), (3, 6), (2, 6)], [(3, 2), (4, 2), (5, 2), (5, 3), (5, 4), (4, 4), (3, 4), (3, 3)], [(3, 6), (4, 6), (4, 7), (3, 7)], [(4, 7), (5, 7), (5, 8), (5, 9), (4, 9), (4, 8)]],
        '&': [[(0, 3), (1, 3), (1, 4), (1, 5), (0, 5), (0, 4)], [(0, 6), (1, 6), (1, 7), (1, 8), (0, 8), (0, 7)], [(1, 2), (2, 2), (3, 2), (3, 3), (2, 3), (1, 3)], [(1, 5), (2, 5), (3, 5), (3, 6), (3, 7), (3, 8), (2, 8), (2, 7), (2, 6), (1, 6)], [(1, 8), (2, 8), (2, 9), (1, 9)], [(3, 3), (4, 3), (4, 4), (4, 5), (3, 5), (3, 4)], [(4, 2), (5, 2), (5, 3), (4, 3)], [(4, 5), (5, 5), (5, 6), (4, 6)]], "'": [[(2, 7), (3, 7), (3, 8), (3, 9), (2, 9), (2, 8)]],
        '(': [[(1, 4), (2, 4), (2, 5), (2, 6), (2, 7), (1, 7), (1, 6), (1, 5)], [(2, 3), (3, 3), (3, 4), (2, 4)], [(2, 7), (3, 7), (3, 8), (2, 8)], [(3, 2), (4, 2), (4, 3), (3, 3)], [(3, 8), (4, 8), (4, 9), (3, 9)]],
        ')': [[(3, 4), (4, 4), (4, 5), (4, 6), (4, 7), (3, 7), (3, 6), (3, 5)], [(1, 2), (2, 2), (2, 3), (1, 3)], [(1, 8), (2, 8), (2, 9), (1, 9)], [(2, 3), (3, 3), (3, 4), (2, 4)], [(2, 7), (3, 7), (3, 8), (2, 8)]],
        '*': [[(0, 2), (1, 2), (1, 3), (0, 3)], [(0, 4), (1, 4), (1, 3), (2, 3), (2, 2), (3, 2), (3, 3), (4, 3), (4, 4), (5, 4), (5, 5), (4, 5), (4, 6), (3, 6), (3, 7), (2, 7), (2, 6), (1, 6), (1, 5), (0, 5)], [(0, 6), (1, 6), (1, 7), (0, 7)], [(4, 2), (5, 2), (5, 3), (4, 3)], [(4, 6), (5, 6), (5, 7), (4, 7)]],
        '+': [[(0, 4), (1, 4), (2, 4), (2, 3), (2, 2), (3, 2), (3, 3), (3, 4), (4, 4), (5, 4), (5, 5), (4, 5), (3, 5), (3, 6), (3, 7), (2, 7), (2, 6), (2, 5), (1, 5), (0, 5)]],
        ',': [[(1, 0), (2, 0), (2, 1), (1, 1)], [(2, 1), (3, 1), (3, 2), (3, 3), (2, 3), (2, 2)]],
        '-': [[(0, 4), (1, 4), (2, 4), (3, 4), (4, 4), (5, 4), (5, 5), (4, 5), (3, 5), (2, 5), (1, 5), (0, 5)]],
        '.': [[(2, 2), (3, 2), (3, 3), (2, 3)]],
        '/': [[(0, 2), (1, 2), (1, 3), (1, 4), (0, 4), (0, 3)], [(1, 4), (2, 4), (2, 5), (1, 5)], [(2, 5), (3, 5), (3, 6), (2, 6)], [(3, 6), (4, 6), (4, 7), (3, 7)], [(4, 7), (5, 7), (5, 8), (5, 9), (4, 9), (4, 8)]],
        '0': [[(0, 3), (1, 3), (1, 4), (2, 4), (2, 5), (1, 5), (1, 6), (1, 7), (1, 8), (0, 8), (0, 7), (0, 6), (0, 5), (0, 4)], [(1, 2), (2, 2), (3, 2), (4, 2), (4, 3), (3, 3), (2, 3), (1, 3)], [(1, 8), (2, 8), (3, 8), (4, 8), (4, 9), (3, 9), (2, 9), (1, 9)], [(2, 5), (3, 5), (3, 6), (2, 6)], [(3, 6), (4, 6), (4, 5), (4, 4), (4, 3), (5, 3), (5, 4), (5, 5), (5, 6), (5, 7), (5, 8), (4, 8), (4, 7), (3, 7)]],
        '1': [[(1, 2), (2, 2), (3, 2), (4, 2), (4, 3), (3, 3), (3, 4), (3, 5), (3, 6), (3, 7), (3, 8), (3, 9), (2, 9), (2, 8), (1, 8), (1, 7), (2, 7), (2, 6), (2, 5), (2, 4), (2, 3), (1, 3)]],
        '2': [[(0, 2), (1, 2), (2, 2), (3, 2), (4, 2), (5, 2), (5, 3), (4, 3), (3, 3), (2, 3), (1, 3), (1, 4), (0, 4), (0, 3)], [(0, 7), (1, 7), (1, 8), (0, 8)], [(1, 4), (2, 4), (3, 4), (3, 5), (2, 5), (1, 5)], [(1, 8), (2, 8), (3, 8), (4, 8), (4, 9), (3, 9), (2, 9), (1, 9)], [(3, 5), (4, 5), (4, 6), (3, 6)], [(4, 6), (5, 6), (5, 7), (5, 8), (4, 8), (4, 7)]],
        '3': [[(0, 2), (1, 2), (2, 2), (3, 2), (4, 2), (4, 3), (3, 3), (2, 3), (1, 3), (0, 3)], [(0, 8), (1, 8), (2, 8), (3, 8), (4, 8), (4, 9), (3, 9), (2, 9), (1, 9), (0, 9)], [(1, 5), (2, 5), (3, 5), (4, 5), (4, 6), (3, 6), (2, 6), (1, 6)], [(4, 3), (5, 3), (5, 4), (5, 5), (4, 5), (4, 4)], [(4, 6), (5, 6), (5, 7), (5, 8), (4, 8), (4, 7)]],
        '4': [[(0, 4), (1, 4), (2, 4), (3, 4), (3, 3), (3, 2), (4, 2), (4, 3), (4, 4), (5, 4), (5, 5), (4, 5), (4, 6), (4, 7), (4, 8), (4, 9), (3, 9), (2, 9), (2, 8), (3, 8), (3, 7), (3, 6), (3, 5), (2, 5), (1, 5), (1, 6), (0, 6), (0, 5)], [(1, 6), (2, 6), (2, 7), (2, 8), (1, 8), (1, 7)]],
        '5': [[(0, 2), (1, 2), (2, 2), (3, 2), (4, 2), (4, 3), (3, 3), (2, 3), (1, 3), (0, 3)], [(0, 5), (1, 5), (2, 5), (3, 5), (4, 5), (4, 6), (3, 6), (2, 6), (1, 6), (1, 7), (1, 8), (2, 8), (3, 8), (4, 8), (5, 8), (5, 9), (4, 9), (3, 9), (2, 9), (1, 9), (0, 9), (0, 8), (0, 7), (0, 6)], [(4, 3), (5, 3), (5, 4), (5, 5), (4, 5), (4, 4)]],
        '6': [[(0, 3), (1, 3), (1, 4), (1, 5), (2, 5), (3, 5), (4, 5), (4, 6), (3, 6), (2, 6), (1, 6), (1, 7), (1, 8), (0, 8), (0, 7), (0, 6), (0, 5), (0, 4)], [(1, 2), (2, 2), (3, 2), (4, 2), (4, 3), (3, 3), (2, 3), (1, 3)], [(1, 8), (2, 8), (3, 8), (4, 8), (4, 9), (3, 9), (2, 9), (1, 9)], [(4, 3), (5, 3), (5, 4), (5, 5), (4, 5), (4, 4)]],
        '7': [[(0, 8), (1, 8), (2, 8), (3, 8), (4, 8), (4, 7), (4, 6), (5, 6), (5, 7), (5, 8), (5, 9), (4, 9), (3, 9), (2, 9), (1, 9), (0, 9)], [(2, 2), (3, 2), (3, 3), (3, 4), (3, 5), (2, 5), (2, 4), (2, 3)], [(3, 5), (4, 5), (4, 6), (3, 6)]],
        '8': [[(0, 3), (1, 3), (1, 4), (1, 5), (0, 5), (0, 4)], [(0, 6), (1, 6), (1, 7), (1, 8), (0, 8), (0, 7)], [(1, 2), (2, 2), (3, 2), (4, 2), (4, 3), (3, 3), (2, 3), (1, 3)], [(1, 5), (2, 5), (3, 5), (4, 5), (4, 6), (3, 6), (2, 6), (1, 6)], [(1, 8), (2, 8), (3, 8), (4, 8), (4, 9), (3, 9), (2, 9), (1, 9)], [(4, 3), (5, 3), (5, 4), (5, 5), (4, 5), (4, 4)], [(4, 6), (5, 6), (5, 7), (5, 8), (4, 8), (4, 7)]],
        '9': [[(0, 6), (1, 6), (1, 7), (1, 8), (0, 8), (0, 7)], [(1, 2), (2, 2), (3, 2), (4, 2), (4, 3), (3, 3), (2, 3), (1, 3)], [(1, 5), (2, 5), (3, 5), (4, 5), (4, 4), (4, 3), (5, 3), (5, 4), (5, 5), (5, 6), (5, 7), (5, 8), (4, 8), (4, 7), (4, 6), (3, 6), (2, 6), (1, 6)], [(1, 8), (2, 8), (3, 8), (4, 8), (4, 9), (3, 9), (2, 9), (1, 9)]],
        ':': [[(2, 2), (3, 2), (3, 3), (2, 3)], [(2, 5), (3, 5), (3, 6), (2, 6)]],
        ';': [[(1, 0), (2, 0), (2, 1), (1, 1)], [(2, 1), (3, 1), (3, 2), (3, 3), (2, 3), (2, 2)], [(2, 4), (3, 4), (3, 5), (2, 5)]],
        '<': [[(0, 5), (1, 5), (1, 6), (0, 6)], [(1, 4), (2, 4), (2, 5), (1, 5)], [(1, 6), (2, 6), (2, 7), (1, 7)], [(2, 3), (3, 3), (4, 3), (4, 4), (3, 4), (2, 4)], [(2, 7), (3, 7), (4, 7), (4, 8), (3, 8), (2, 8)], [(4, 2), (5, 2), (5, 3), (4, 3)], [(4, 8), (5, 8), (5, 9), (4, 9)]],
        '=': [[(0, 3), (1, 3), (2, 3), (3, 3), (4, 3), (5, 3), (5, 4), (4, 4), (3, 4), (2, 4), (1, 4), (0, 4)], [(0, 5), (1, 5), (2, 5), (3, 5), (4, 5), (5, 5), (5, 6), (4, 6), (3, 6), (2, 6), (1, 6), (0, 6)]],
        '>': [[(0, 2), (1, 2), (1, 3), (0, 3)], [(0, 8), (1, 8), (1, 9), (0, 9)], [(1, 3), (2, 3), (3, 3), (3, 4), (2, 4), (1, 4)], [(1, 7), (2, 7), (3, 7), (3, 8), (2, 8), (1, 8)], [(3, 4), (4, 4), (4, 5), (3, 5)], [(3, 6), (4, 6), (4, 7), (3, 7)], [(4, 5), (5, 5), (5, 6), (4, 6)]],
        '?': [[(0, 7), (1, 7), (1, 8), (0, 8)], [(1, 8), (2, 8), (3, 8), (4, 8), (4, 9), (3, 9), (2, 9), (1, 9)], [(2, 2), (3, 2), (3, 3), (2, 3)], [(2, 4), (3, 4), (3, 5), (2, 5)], [(3, 5), (4, 5), (4, 6), (3, 6)], [(4, 6), (5, 6), (5, 7), (5, 8), (4, 8), (4, 7)]],
        '@': [[(0, 3), (1, 3), (1, 4), (1, 5), (1, 6), (1, 7), (1, 8), (0, 8), (0, 7), (0, 6), (0, 5), (0, 4)], [(1, 2), (2, 2), (3, 2), (4, 2), (4, 3), (3, 3), (2, 3), (1, 3)], [(1, 8), (2, 8), (3, 8), (4, 8), (4, 9), (3, 9), (2, 9), (1, 9)], [(2, 4), (3, 4), (4, 4), (4, 5), (3, 5), (3, 6), (3, 7), (2, 7), (2, 6), (2, 5)], [(4, 5), (5, 5), (5, 6), (5, 7), (5, 8), (4, 8), (4, 7), (4, 6)]],
        'A': [[(0, 2), (1, 2), (1, 3), (1, 4), (2, 4), (3, 4), (4, 4), (4, 3), (4, 2), (5, 2), (5, 3), (5, 4), (5, 5), (5, 6), (5, 7), (5, 8), (4, 8), (4, 7), (4, 6), (4, 5), (3, 5), (2, 5), (1, 5), (1, 6), (1, 7), (1, 8), (0, 8), (0, 7), (0, 6), (0, 5), (0, 4), (0, 3)], [(1, 8), (2, 8), (3, 8), (4, 8), (4, 9), (3, 9), (2, 9), (1, 9)]],
        'B': [[(0, 2), (1, 2), (2, 2), (3, 2), (4, 2), (4, 3), (3, 3), (2, 3), (1, 3), (1, 4), (1, 5), (2, 5), (3, 5), (4, 5), (4, 6), (3, 6), (2, 6), (1, 6), (1, 7), (1, 8), (2, 8), (3, 8), (4, 8), (4, 9), (3, 9), (2, 9), (1, 9), (0, 9), (0, 8), (0, 7), (0, 6), (0, 5), (0, 4), (0, 3)], [(4, 3), (5, 3), (5, 4), (5, 5), (4, 5), (4, 4)], [(4, 6), (5, 6), (5, 7), (5, 8), (4, 8), (4, 7)]],
        'C': [[(0, 3), (1, 3), (1, 4), (1, 5), (1, 6), (1, 7), (1, 8), (0, 8), (0, 7), (0, 6), (0, 5), (0, 4)], [(1, 2), (2, 2), (3, 2), (4, 2), (5, 2), (5, 3), (4, 3), (3, 3), (2, 3), (1, 3)], [(1, 8), (2, 8), (3, 8), (4, 8), (5, 8), (5, 9), (4, 9), (3, 9), (2, 9), (1, 9)]],
        'D': [[(0, 2), (1, 2), (2, 2), (3, 2), (3, 3), (2, 3), (1, 3), (1, 4), (1, 5), (1, 6), (1, 7), (1, 8), (2, 8), (3, 8), (3, 9), (2, 9), (1, 9), (0, 9), (0, 8), (0, 7), (0, 6), (0, 5), (0, 4), (0, 3)], [(3, 3), (4, 3), (4, 4), (3, 4)], [(3, 7), (4, 7), (4, 8), (3, 8)], [(4, 4), (5, 4), (5, 5), (5, 6), (5, 7), (4, 7), (4, 6), (4, 5)]],
        'E': [[(0, 2), (1, 2), (2, 2), (3, 2), (4, 2), (5, 2), (5, 3), (4, 3), (3, 3), (2, 3), (1, 3), (1, 4), (1, 5), (2, 5), (3, 5), (4, 5), (4, 6), (3, 6), (2, 6), (1, 6), (1, 7), (1, 8), (2, 8), (3, 8), (4, 8), (5, 8), (5, 9), (4, 9), (3, 9), (2, 9), (1, 9), (0, 9), (0, 8), (0, 7), (0, 6), (0, 5), (0, 4), (0, 3)]],
        'F': [[(0, 2), (1, 2), (1, 3), (1, 4), (1, 5), (2, 5), (3, 5), (4, 5), (4, 6), (3, 6), (2, 6), (1, 6), (1, 7), (1, 8), (2, 8), (3, 8), (4, 8), (5, 8), (5, 9), (4, 9), (3, 9), (2, 9), (1, 9), (0, 9), (0, 8), (0, 7), (0, 6), (0, 5), (0, 4), (0, 3)]],
        'G': [[(0, 3), (1, 3), (1, 4), (1, 5), (1, 6), (1, 7), (1, 8), (0, 8), (0, 7), (0, 6), (0, 5), (0, 4)], [(1, 2), (2, 2), (3, 2), (4, 2), (5, 2), (5, 3), (5, 4), (5, 5), (5, 6), (4, 6), (3, 6), (2, 6), (2, 5), (3, 5), (4, 5), (4, 4), (4, 3), (3, 3), (2, 3), (1, 3)], [(1, 8), (2, 8), (3, 8), (4, 8), (5, 8), (5, 9), (4, 9), (3, 9), (2, 9), (1, 9)]],
        'H': [[(0, 2), (1, 2), (1, 3), (1, 4), (1, 5), (2, 5), (3, 5), (4, 5), (4, 4), (4, 3), (4, 2), (5, 2), (5, 3), (5, 4), (5, 5), (5, 6), (5, 7), (5, 8), (5, 9), (4, 9), (4, 8), (4, 7), (4, 6), (3, 6), (2, 6), (1, 6), (1, 7), (1, 8), (1, 9), (0, 9), (0, 8), (0, 7), (0, 6), (0, 5), (0, 4), (0, 3)]],
        'I': [[(1, 2), (2, 2), (3, 2), (4, 2), (4, 3), (3, 3), (3, 4), (3, 5), (3, 6), (3, 7), (3, 8), (4, 8), (4, 9), (3, 9), (2, 9), (1, 9), (1, 8), (2, 8), (2, 7), (2, 6), (2, 5), (2, 4), (2, 3), (1, 3)]],
        'J': [[(0, 3), (1, 3), (1, 4), (0, 4)], [(0, 8), (1, 8), (2, 8), (3, 8), (3, 7), (3, 6), (3, 5), (3, 4), (3, 3), (4, 3), (4, 4), (4, 5), (4, 6), (4, 7), (4, 8), (5, 8), (5, 9), (4, 9), (3, 9), (2, 9), (1, 9), (0, 9)], [(1, 2), (2, 2), (3, 2), (3, 3), (2, 3), (1, 3)]],
        'K': [[(0, 2), (1, 2), (1, 3), (1, 4), (1, 5), (2, 5), (2, 6), (1, 6), (1, 7), (1, 8), (1, 9), (0, 9), (0, 8), (0, 7), (0, 6), (0, 5), (0, 4), (0, 3)], [(2, 4), (3, 4), (3, 5), (2, 5)], [(2, 6), (3, 6), (3, 7), (2, 7)], [(3, 3), (4, 3), (4, 4), (3, 4)], [(3, 7), (4, 7), (4, 8), (3, 8)], [(4, 2), (5, 2), (5, 3), (4, 3)], [(4, 8), (5, 8), (5, 9), (4, 9)]],
        'L': [[(0, 2), (1, 2), (2, 2), (3, 2), (4, 2), (5, 2), (5, 3), (4, 3), (3, 3), (2, 3), (1, 3), (1, 4), (1, 5), (1, 6), (1, 7), (1, 8), (1, 9), (0, 9), (0, 8), (0, 7), (0, 6), (0, 5), (0, 4), (0, 3)]],
        'M': [[(0, 2), (1, 2), (1, 3), (1, 4), (1, 5), (1, 6), (1, 7), (2, 7), (2, 8), (1, 8), (1, 9), (0, 9), (0, 8), (0, 7), (0, 6), (0, 5), (0, 4), (0, 3)], [(2, 5), (3, 5), (3, 6), (3, 7), (2, 7), (2, 6)], [(3, 7), (4, 7), (4, 6), (4, 5), (4, 4), (4, 3), (4, 2), (5, 2), (5, 3), (5, 4), (5, 5), (5, 6), (5, 7), (5, 8), (5, 9), (4, 9), (4, 8), (3, 8)]],
        'N': [[(0, 2), (1, 2), (1, 3), (1, 4), (1, 5), (1, 6), (1, 7), (2, 7), (2, 8), (1, 8), (1, 9), (0, 9), (0, 8), (0, 7), (0, 6), (0, 5), (0, 4), (0, 3)], [(2, 5), (3, 5), (3, 6), (3, 7), (2, 7), (2, 6)], [(3, 4), (4, 4), (4, 3), (4, 2), (5, 2), (5, 3), (5, 4), (5, 5), (5, 6), (5, 7), (5, 8), (5, 9), (4, 9), (4, 8), (4, 7), (4, 6), (4, 5), (3, 5)]],
        'O': [[(0, 3), (1, 3), (1, 4), (1, 5), (1, 6), (1, 7), (1, 8), (0, 8), (0, 7), (0, 6), (0, 5), (0, 4)], [(1, 2), (2, 2), (3, 2), (4, 2), (4, 3), (3, 3), (2, 3), (1, 3)], [(1, 8), (2, 8), (3, 8), (4, 8), (4, 9), (3, 9), (2, 9), (1, 9)], [(4, 3), (5, 3), (5, 4), (5, 5), (5, 6), (5, 7), (5, 8), (4, 8), (4, 7), (4, 6), (4, 5), (4, 4)]],
        'P': [[(0, 2), (1, 2), (1, 3), (1, 4), (1, 5), (2, 5), (3, 5), (4, 5), (4, 6), (3, 6), (2, 6), (1, 6), (1, 7), (1, 8), (2, 8), (3, 8), (4, 8), (4, 9), (3, 9), (2, 9), (1, 9), (0, 9), (0, 8), (0, 7), (0, 6), (0, 5), (0, 4), (0, 3)], [(4, 6), (5, 6), (5, 7), (5, 8), (4, 8), (4, 7)]],
        'Q': [[(0, 3), (1, 3), (1, 4), (1, 5), (1, 6), (1, 7), (1, 8), (0, 8), (0, 7), (0, 6), (0, 5), (0, 4)], [(1, 2), (2, 2), (3, 2), (4, 2), (4, 3), (5, 3), (5, 4), (5, 5), (5, 6), (5, 7), (5, 8), (4, 8), (4, 7), (4, 6), (4, 5), (4, 4), (3, 4), (3, 3), (2, 3), (1, 3)], [(1, 8), (2, 8), (3, 8), (4, 8), (4, 9), (3, 9), (2, 9), (1, 9)], [(2, 4), (3, 4), (3, 5), (2, 5)]],
        'R': [[(0, 2), (1, 2), (1, 3), (1, 4), (1, 5), (2, 5), (3, 5), (3, 4), (4, 4), (4, 5), (4, 6), (3, 6), (2, 6), (1, 6), (1, 7), (1, 8), (2, 8), (3, 8), (4, 8), (4, 9), (3, 9), (2, 9), (1, 9), (0, 9), (0, 8), (0, 7), (0, 6), (0, 5), (0, 4), (0, 3)], [(4, 2), (5, 2), (5, 3), (5, 4), (4, 4), (4, 3)], [(4, 6), (5, 6), (5, 7), (5, 8), (4, 8), (4, 7)]],
        'S': [[(0, 2), (1, 2), (2, 2), (3, 2), (4, 2), (4, 3), (3, 3), (2, 3), (1, 3), (0, 3)], [(0, 6), (1, 6), (1, 7), (1, 8), (0, 8), (0, 7)], [(1, 5), (2, 5), (3, 5), (4, 5), (4, 6), (3, 6), (2, 6), (1, 6)], [(1, 8), (2, 8), (3, 8), (4, 8), (5, 8), (5, 9), (4, 9), (3, 9), (2, 9), (1, 9)], [(4, 3), (5, 3), (5, 4), (5, 5), (4, 5), (4, 4)]],
        'T': [[(0, 8), (1, 8), (2, 8), (2, 7), (2, 6), (2, 5), (2, 4), (2, 3), (2, 2), (3, 2), (3, 3), (3, 4), (3, 5), (3, 6), (3, 7), (3, 8), (4, 8), (5, 8), (5, 9), (4, 9), (3, 9), (2, 9), (1, 9), (0, 9)]],
        'U': [[(0, 3), (1, 3), (1, 4), (1, 5), (1, 6), (1, 7), (1, 8), (1, 9), (0, 9), (0, 8), (0, 7), (0, 6), (0, 5), (0, 4)], [(1, 2), (2, 2), (3, 2), (4, 2), (4, 3), (3, 3), (2, 3), (1, 3)], [(4, 3), (5, 3), (5, 4), (5, 5), (5, 6), (5, 7), (5, 8), (5, 9), (4, 9), (4, 8), (4, 7), (4, 6), (4, 5), (4, 4)]],
        'V': [[(0, 5), (1, 5), (1, 6), (1, 7), (1, 8), (1, 9), (0, 9), (0, 8), (0, 7), (0, 6)], [(1, 3), (2, 3), (2, 4), (2, 5), (1, 5), (1, 4)], [(2, 2), (3, 2), (3, 3), (2, 3)], [(3, 3), (4, 3), (4, 4), (4, 5), (3, 5), (3, 4)], [(4, 5), (5, 5), (5, 6), (5, 7), (5, 8), (5, 9), (4, 9), (4, 8), (4, 7), (4, 6)]],
        'W': [[(0, 3), (1, 3), (1, 4), (1, 5), (1, 6), (1, 7), (1, 8), (1, 9), (0, 9), (0, 8), (0, 7), (0, 6), (0, 5), (0, 4)], [(1, 2), (2, 2), (2, 3), (1, 3)], [(2, 3), (3, 3), (3, 4), (3, 5), (3, 6), (2, 6), (2, 5), (2, 4)], [(3, 2), (4, 2), (4, 3), (3, 3)], [(4, 3), (5, 3), (5, 4), (5, 5), (5, 6), (5, 7), (5, 8), (5, 9), (4, 9), (4, 8), (4, 7), (4, 6), (4, 5), (4, 4)]],
        'X': [[(0, 2), (1, 2), (1, 3), (1, 4), (0, 4), (0, 3)], [(0, 7), (1, 7), (1, 8), (1, 9), (0, 9), (0, 8)], [(1, 4), (2, 4), (2, 5), (1, 5)], [(1, 6), (2, 6), (2, 7), (1, 7)], [(2, 5), (3, 5), (3, 6), (2, 6)], [(3, 4), (4, 4), (4, 5), (3, 5)], [(3, 6), (4, 6), (4, 7), (3, 7)], [(4, 2), (5, 2), (5, 3), (5, 4), (4, 4), (4, 3)], [(4, 7), (5, 7), (5, 8), (5, 9), (4, 9), (4, 8)]],
        'Y': [[(0, 7), (1, 7), (1, 8), (1, 9), (0, 9), (0, 8)], [(1, 5), (2, 5), (2, 6), (2, 7), (1, 7), (1, 6)], [(2, 2), (3, 2), (3, 3), (3, 4), (3, 5), (2, 5), (2, 4), (2, 3)], [(3, 5), (4, 5), (4, 6), (4, 7), (3, 7), (3, 6)], [(4, 7), (5, 7), (5, 8), (5, 9), (4, 9), (4, 8)]],
        'Z': [[(0, 2), (1, 2), (2, 2), (3, 2), (4, 2), (5, 2), (5, 3), (4, 3), (3, 3), (2, 3), (1, 3), (1, 4), (0, 4), (0, 3)], [(0, 8), (1, 8), (2, 8), (3, 8), (4, 8), (4, 7), (5, 7), (5, 8), (5, 9), (4, 9), (3, 9), (2, 9), (1, 9), (0, 9)], [(1, 4), (2, 4), (2, 5), (1, 5)], [(2, 5), (3, 5), (3, 6), (2, 6)], [(3, 6), (4, 6), (4, 7), (3, 7)]],
        '[': [[(1, 2), (2, 2), (3, 2), (4, 2), (4, 3), (3, 3), (2, 3), (2, 4), (2, 5), (2, 6), (2, 7), (2, 8), (3, 8), (4, 8), (4, 9), (3, 9), (2, 9), (1, 9), (1, 8), (1, 7), (1, 6), (1, 5), (1, 4), (1, 3)]],
        '\\': [[(0, 7), (1, 7), (1, 8), (1, 9), (0, 9), (0, 8)], [(1, 6), (2, 6), (2, 7), (1, 7)], [(2, 5), (3, 5), (3, 6), (2, 6)], [(3, 4), (4, 4), (4, 5), (3, 5)], [(4, 2), (5, 2), (5, 3), (5, 4), (4, 4), (4, 3)]],
        ']': [[(1, 2), (2, 2), (3, 2), (4, 2), (4, 3), (4, 4), (4, 5), (4, 6), (4, 7), (4, 8), (4, 9), (3, 9), (2, 9), (1, 9), (1, 8), (2, 8), (3, 8), (3, 7), (3, 6), (3, 5), (3, 4), (3, 3), (2, 3), (1, 3)]],
        '^': [[(0, 6), (1, 6), (1, 7), (0, 7)], [(1, 7), (2, 7), (2, 8), (1, 8)], [(2, 8), (3, 8), (3, 9), (2, 9)], [(3, 7), (4, 7), (4, 8), (3, 8)], [(4, 6), (5, 6), (5, 7), (4, 7)]],
        '_': [[(0, 2), (1, 2), (2, 2), (3, 2), (4, 2), (5, 2), (5, 3), (4, 3), (3, 3), (2, 3), (1, 3), (0, 3)]],
        '`': [[(1, 8), (2, 8), (2, 9), (1, 9)], [(2, 7), (3, 7), (3, 8), (2, 8)]],
        'a': [[(0, 3), (1, 3), (1, 4), (0, 4)], [(1, 2), (2, 2), (3, 2), (4, 2), (5, 2), (5, 3), (5, 4), (5, 5), (5, 6), (4, 6), (4, 5), (3, 5), (2, 5), (1, 5), (1, 4), (2, 4), (3, 4), (4, 4), (4, 3), (3, 3), (2, 3), (1, 3)], [(1, 6), (2, 6), (3, 6), (4, 6), (4, 7), (3, 7), (2, 7), (1, 7)]],
        'b': [[(0, 2), (1, 2), (2, 2), (3, 2), (4, 2), (4, 3), (3, 3), (2, 3), (1, 3), (1, 4), (1, 5), (1, 6), (2, 6), (3, 6), (4, 6), (4, 7), (3, 7), (2, 7), (1, 7), (1, 8), (1, 9), (0, 9), (0, 8), (0, 7), (0, 6), (0, 5), (0, 4), (0, 3)], [(4, 3), (5, 3), (5, 4), (5, 5), (5, 6), (4, 6), (4, 5), (4, 4)]],
        'c': [[(0, 3), (1, 3), (1, 4), (1, 5), (1, 6), (0, 6), (0, 5), (0, 4)], [(1, 2), (2, 2), (3, 2), (4, 2), (5, 2), (5, 3), (4, 3), (3, 3), (2, 3), (1, 3)], [(1, 6), (2, 6), (3, 6), (4, 6), (5, 6), (5, 7), (4, 7), (3, 7), (2, 7), (1, 7)]],
        'd': [[(0, 3), (1, 3), (1, 4), (1, 5), (1, 6), (0, 6), (0, 5), (0, 4)], [(1, 2), (2, 2), (3, 2), (4, 2), (5, 2), (5, 3), (5, 4), (5, 5), (5, 6), (5, 7), (5, 8), (5, 9), (4, 9), (4, 8), (4, 7), (3, 7), (2, 7), (1, 7), (1, 6), (2, 6), (3, 6), (4, 6), (4, 5), (4, 4), (4, 3), (3, 3), (2, 3), (1, 3)]],
        'e': [[(0, 3), (1, 3), (1, 4), (2, 4), (3, 4), (4, 4), (5, 4), (5, 5), (5, 6), (4, 6), (4, 5), (3, 5), (2, 5), (1, 5), (1, 6), (0, 6), (0, 5), (0, 4)], [(1, 2), (2, 2), (3, 2), (4, 2), (4, 3), (3, 3), (2, 3), (1, 3)], [(1, 6), (2, 6), (3, 6), (4, 6), (4, 7), (3, 7), (2, 7), (1, 7)]],
        'f': [[(0, 5), (1, 5), (1, 4), (1, 3), (1, 2), (2, 2), (2, 3), (2, 4), (2, 5), (3, 5), (4, 5), (4, 6), (3, 6), (2, 6), (2, 7), (2, 8), (1, 8), (1, 7), (1, 6), (0, 6)], [(2, 8), (3, 8), (4, 8), (5, 8), (5, 9), (4, 9), (3, 9), (2, 9)]],
        'g': [[(0, 3), (1, 3), (1, 4), (1, 5), (1, 6), (0, 6), (0, 5), (0, 4)], [(1, 0), (2, 0), (3, 0), (4, 0), (4, 1), (3, 1), (2, 1), (1, 1)], [(1, 2), (2, 2), (3, 2), (4, 2), (4, 1), (5, 1), (5, 2), (5, 3), (5, 4), (5, 5), (5, 6), (4, 6), (4, 5), (4, 4), (4, 3), (3, 3), (2, 3), (1, 3)], [(1, 6), (2, 6), (3, 6), (4, 6), (4, 7), (3, 7), (2, 7), (1, 7)]],
        'h': [[(0, 2), (1, 2), (1, 3), (1, 4), (1, 5), (1, 6), (2, 6), (3, 6), (4, 6), (4, 7), (3, 7), (2, 7), (1, 7), (1, 8), (1, 9), (0, 9), (0, 8), (0, 7), (0, 6), (0, 5), (0, 4), (0, 3)], [(4, 2), (5, 2), (5, 3), (5, 4), (5, 5), (5, 6), (4, 6), (4, 5), (4, 4), (4, 3)]],
        'i': [[(1, 6), (2, 6), (2, 5), (2, 4), (2, 3), (2, 2), (3, 2), (4, 2), (4, 3), (3, 3), (3, 4), (3, 5), (3, 6), (3, 7), (2, 7), (1, 7)], [(2, 8), (3, 8), (3, 9), (2, 9)]],
        'j': [[(0, 0), (1, 0), (2, 0), (2, 1), (1, 1), (0, 1)], [(1, 6), (2, 6), (2, 5), (2, 4), (2, 3), (2, 2), (2, 1), (3, 1), (3, 2), (3, 3), (3, 4), (3, 5), (3, 6), (3, 7), (2, 7), (1, 7)], [(2, 8), (3, 8), (3, 9), (2, 9)]],
        'k': [[(0, 2), (1, 2), (1, 3), (1, 4), (2, 4), (3, 4), (3, 5), (2, 5), (1, 5), (1, 6), (1, 7), (1, 8), (1, 9), (0, 9), (0, 8), (0, 7), (0, 6), (0, 5), (0, 4), (0, 3)], [(3, 3), (4, 3), (4, 4), (3, 4)], [(3, 5), (4, 5), (4, 6), (3, 6)], [(4, 2), (5, 2), (5, 3), (4, 3)], [(4, 6), (5, 6), (5, 7), (4, 7)]],
        'l': [[(1, 8), (2, 8), (2, 7), (2, 6), (2, 5), (2, 4), (2, 3), (2, 2), (3, 2), (4, 2), (4, 3), (3, 3), (3, 4), (3, 5), (3, 6), (3, 7), (3, 8), (3, 9), (2, 9), (1, 9)]],
        'm': [[(0, 2), (1, 2), (1, 3), (1, 4), (1, 5), (1, 6), (2, 6), (2, 5), (2, 4), (2, 3), (2, 2), (3, 2), (3, 3), (3, 4), (3, 5), (3, 6), (4, 6), (4, 7), (3, 7), (2, 7), (1, 7), (0, 7), (0, 6), (0, 5), (0, 4), (0, 3)], [(4, 2), (5, 2), (5, 3), (5, 4), (5, 5), (5, 6), (4, 6), (4, 5), (4, 4), (4, 3)]],
        'n': [[(0, 2), (1, 2), (1, 3), (1, 4), (1, 5), (1, 6), (2, 6), (3, 6), (4, 6), (4, 7), (3, 7), (2, 7), (1, 7), (0, 7), (0, 6), (0, 5), (0, 4), (0, 3)], [(4, 2), (5, 2), (5, 3), (5, 4), (5, 5), (5, 6), (4, 6), (4, 5), (4, 4), (4, 3)]],
        'o': [[(0, 3), (1, 3), (1, 4), (1, 5), (1, 6), (0, 6), (0, 5), (0, 4)], [(1, 2), (2, 2), (3, 2), (4, 2), (4, 3), (3, 3), (2, 3), (1, 3)], [(1, 6), (2, 6), (3, 6), (4, 6), (4, 7), (3, 7), (2, 7), (1, 7)], [(4, 3), (5, 3), (5, 4), (5, 5), (5, 6), (4, 6), (4, 5), (4, 4)]],
        'p': [[(0, 0), (1, 0), (1, 1), (1, 2), (2, 2), (3, 2), (4, 2), (4, 3), (3, 3), (2, 3), (1, 3), (1, 4), (1, 5), (1, 6), (2, 6), (3, 6), (4, 6), (4, 7), (3, 7), (2, 7), (1, 7), (0, 7), (0, 6), (0, 5), (0, 4), (0, 3), (0, 2), (0, 1)], [(4, 3), (5, 3), (5, 4), (5, 5), (5, 6), (4, 6), (4, 5), (4, 4)]],
        'q': [[(0, 3), (1, 3), (1, 4), (1, 5), (1, 6), (0, 6), (0, 5), (0, 4)], [(1, 2), (2, 2), (3, 2), (4, 2), (4, 1), (4, 0), (5, 0), (5, 1), (5, 2), (5, 3), (5, 4), (5, 5), (5, 6), (4, 6), (4, 5), (4, 4), (4, 3), (3, 3), (2, 3), (1, 3)], [(1, 6), (2, 6), (3, 6), (4, 6), (4, 7), (3, 7), (2, 7), (1, 7)]],
        'r': [[(0, 2), (1, 2), (1, 3), (1, 4), (1, 5), (2, 5), (3, 5), (3, 6), (2, 6), (1, 6), (1, 7), (0, 7), (0, 6), (0, 5), (0, 4), (0, 3)], [(3, 6), (4, 6), (5, 6), (5, 7), (4, 7), (3, 7)]],
        's': [[(0, 2), (1, 2), (2, 2), (3, 2), (4, 2), (4, 3), (3, 3), (2, 3), (1, 3), (0, 3)], [(0, 5), (1, 5), (1, 6), (0, 6)], [(1, 4), (2, 4), (3, 4), (4, 4), (4, 5), (3, 5), (2, 5), (1, 5)], [(1, 6), (2, 6), (3, 6), (4, 6), (5, 6), (5, 7), (4, 7), (3, 7), (2, 7), (1, 7)], [(4, 3), (5, 3), (5, 4), (4, 4)]],
        't': [[(1, 6), (2, 6), (2, 5), (2, 4), (2, 3), (3, 3), (3, 4), (3, 5), (3, 6), (4, 6), (5, 6), (5, 7), (4, 7), (3, 7), (3, 8), (3, 9), (2, 9), (2, 8), (2, 7), (1, 7)], [(3, 2), (4, 2), (5, 2), (5, 3), (4, 3), (3, 3)]],
        'u': [[(0, 3), (1, 3), (1, 4), (1, 5), (1, 6), (1, 7), (0, 7), (0, 6), (0, 5), (0, 4)], [(1, 2), (2, 2), (3, 2), (4, 2), (4, 3), (3, 3), (2, 3), (1, 3)], [(4, 3), (5, 3), (5, 4), (5, 5), (5, 6), (5, 7), (4, 7), (4, 6), (4, 5), (4, 4)]],
        'v': [[(0, 5), (1, 5), (1, 6), (1, 7), (0, 7), (0, 6)], [(1, 3), (2, 3), (2, 4), (2, 5), (1, 5), (1, 4)], [(2, 2), (3, 2), (3, 3), (2, 3)], [(3, 3), (4, 3), (4, 4), (4, 5), (3, 5), (3, 4)], [(4, 5), (5, 5), (5, 6), (5, 7), (4, 7), (4, 6)]],
        'w': [[(0, 3), (1, 3), (1, 4), (1, 5), (1, 6), (1, 7), (0, 7), (0, 6), (0, 5), (0, 4)], [(1, 2), (2, 2), (2, 3), (1, 3)], [(2, 3), (3, 3), (3, 4), (3, 5), (3, 6), (2, 6), (2, 5), (2, 4)], [(3, 2), (4, 2), (4, 3), (3, 3)], [(4, 3), (5, 3), (5, 4), (5, 5), (5, 6), (5, 7), (4, 7), (4, 6), (4, 5), (4, 4)]],
        'x': [[(0, 2), (1, 2), (1, 3), (0, 3)], [(0, 6), (1, 6), (1, 7), (0, 7)], [(1, 3), (2, 3), (2, 4), (1, 4)], [(1, 5), (2, 5), (2, 6), (1, 6)], [(2, 4), (3, 4), (3, 5), (2, 5)], [(3, 3), (4, 3), (4, 4), (3, 4)], [(3, 5), (4, 5), (4, 6), (3, 6)], [(4, 2), (5, 2), (5, 3), (4, 3)], [(4, 6), (5, 6), (5, 7), (4, 7)]],
        'y': [[(0, 3), (1, 3), (1, 4), (1, 5), (1, 6), (1, 7), (0, 7), (0, 6), (0, 5), (0, 4)], [(1, 0), (2, 0), (3, 0), (4, 0), (4, 1), (3, 1), (2, 1), (1, 1)], [(1, 2), (2, 2), (3, 2), (4, 2), (4, 1), (5, 1), (5, 2), (5, 3), (5, 4), (5, 5), (5, 6), (5, 7), (4, 7), (4, 6), (4, 5), (4, 4), (4, 3), (3, 3), (2, 3), (1, 3)]],
        'z': [[(0, 2), (1, 2), (2, 2), (3, 2), (4, 2), (5, 2), (5, 3), (4, 3), (3, 3), (2, 3), (2, 4), (1, 4), (1, 3), (0, 3)], [(0, 6), (1, 6), (2, 6), (3, 6), (3, 5), (4, 5), (4, 6), (5, 6), (5, 7), (4, 7), (3, 7), (2, 7), (1, 7), (0, 7)], [(2, 4), (3, 4), (3, 5), (2, 5)]],
        '{': [[(1, 5), (2, 5), (2, 4), (2, 3), (3, 3), (3, 4), (3, 5), (3, 6), (3, 7), (3, 8), (2, 8), (2, 7), (2, 6), (1, 6)], [(3, 2), (4, 2), (5, 2), (5, 3), (4, 3), (3, 3)], [(3, 8), (4, 8), (5, 8), (5, 9), (4, 9), (3, 9)]],
        '|': [[(2, 2), (3, 2), (3, 3), (3, 4), (3, 5), (3, 6), (3, 7), (3, 8), (3, 9), (2, 9), (2, 8), (2, 7), (2, 6), (2, 5), (2, 4), (2, 3)]],
        '}': [[(0, 2), (1, 2), (2, 2), (2, 3), (1, 3), (0, 3)], [(0, 8), (1, 8), (2, 8), (2, 9), (1, 9), (0, 9)], [(2, 3), (3, 3), (3, 4), (3, 5), (4, 5), (4, 6), (3, 6), (3, 7), (3, 8), (2, 8), (2, 7), (2, 6), (2, 5), (2, 4)]],
        '~': [[(0, 6), (1, 6), (1, 7), (1, 8), (0, 8), (0, 7)], [(1, 8), (2, 8), (2, 9), (1, 9)], [(2, 7), (3, 7), (3, 8), (2, 8)], [(3, 6), (4, 6), (4, 7), (3, 7)], [(4, 7), (5, 7), (5, 8), (5, 9), (4, 9), (4, 8)]],
    }
    # fmt: on

    __slots__ = "layers", "datatypes", "polygons", "properties"

    def __init__(
        self, text, size, position=(0, 0), horizontal=True, angle=0, layer=0, datatype=0
    ):
        self.polygons = []
        posX = 0
        posY = 0
        text_multiplier = size / 9.0
        if angle == 0:
            ca = 1
            sa = 0
        else:
            ca = numpy.cos(angle)
            sa = numpy.sin(angle)
        for jj in range(len(text)):
            if text[jj] == "\n":
                if horizontal:
                    posY -= 11
                    posX = 0
                else:
                    posX += 8
                    posY = 0
            elif text[jj] == "\t":
                if horizontal:
                    posX = posX + 32 - (posX + 8) % 32
                else:
                    posY = posY - 11 - (posY - 22) % 44
            else:
                if text[jj] in Text._font:
                    for p in Text._font[text[jj]]:
                        polygon = p[:]
                        for ii in range(len(polygon)):
                            xp = text_multiplier * (posX + polygon[ii][0])
                            yp = text_multiplier * (posY + polygon[ii][1])
                            polygon[ii] = (
                                position[0] + xp * ca - yp * sa,
                                position[1] + xp * sa + yp * ca,
                            )
                        self.polygons.append(numpy.array(polygon))
                if horizontal:
                    posX += 8
                else:
                    posY -= 11
        self.layers = [layer] * len(self.polygons)
        self.datatypes = [datatype] * len(self.polygons)
        self.properties = {}

    def __str__(self):
        return ("Text ({} polygons, {} vertices, layers {}, datatypes {})").format(
            len(self.polygons),
            sum([len(p) for p in self.polygons]),
            list(set(self.layers)),
            list(set(self.datatypes)),
        )


class Path(PolygonSet):
    """
    Series of geometric objects that form a path or a collection of
    parallel paths.

    Parameters
    ----------
    width : number
        The width of each path.
    initial_point : array-like[2]
        Starting position of the path.
    number_of_paths : positive integer
        Number of parallel paths to create simultaneously.
    distance : number
        Distance between the centers of adjacent paths.

    Attributes
    ----------
    x : number
        Current position of the path in the x direction.
    y : number
        Current position of the path in the y direction.
    w : number
        *Half*-width of each path.
    n : integer
        Number of parallel paths.
    direction : '+x', '-x', '+y', '-y' or number
        Direction or angle (in *radians*) the path points to.
    distance : number
        Distance between the centers of adjacent paths.
    length : number
        Length of the central path axis.  If only one path is created,
        this is the real length of the path.
    properties : {integer: string} dictionary
        Properties for this path.
    """

    __slots__ = (
        "layers",
        "datatypes",
        "polygons",
        "x",
        "y",
        "w",
        "n",
        "direction",
        "distance",
        "length",
        "properties",
    )

    def __init__(self, width, initial_point=(0, 0), number_of_paths=1, distance=0):
        self.x = initial_point[0]
        self.y = initial_point[1]
        self.w = width * 0.5
        self.n = number_of_paths
        self.direction = "+x"
        self.distance = distance
        self.length = 0.0
        self.polygons = []
        self.layers = []
        self.datatypes = []
        self.properties = {}

    def __str__(self):
        if self.n > 1:
            return "Path (x{}, end at ({}, {}) towards {}, length {}, width {}, {} apart, {} polygons, {} vertices, layers {}, datatypes {})".format(
                self.n,
                self.x,
                self.y,
                self.direction,
                self.length,
                self.w * 2,
                self.distance,
                len(self.polygons),
                sum([len(p) for p in self.polygons]),
                list(set(self.layers)),
                list(set(self.datatypes)),
            )
        else:
            return "Path (end at ({}, {}) towards {}, length {}, width {}, {} polygons, {} vertices, layers {}, datatypes {})".format(
                self.x,
                self.y,
                self.direction,
                self.length,
                self.w * 2,
                len(self.polygons),
                sum([len(p) for p in self.polygons]),
                list(set(self.layers)),
                list(set(self.datatypes)),
            )

    def translate(self, dx, dy):
        """
        Translate this object.

        Parameters
        ----------
        dx : number
            Distance to move in the x-direction.
        dy : number
            Distance to move in the y-direction.

        Returns
        -------
        out : `Path`
            This object.
        """
        vec = numpy.array((dx, dy))
        self.polygons = [points + vec for points in self.polygons]
        self.x += dx
        self.y += dy
        return self

    def rotate(self, angle, center=(0, 0)):
        """
        Rotate this object.

        Parameters
        ----------
        angle : number
            The angle of rotation (in *radians*).
        center : array-like[2]
            Center point for the rotation.

        Returns
        -------
        out : `Path`
            This object.
        """
        ca = numpy.cos(angle)
        sa = numpy.sin(angle) * _mpone
        c0 = numpy.array(center)
        if isinstance(self.direction, basestring):
            self.direction = _directions_dict[self.direction] * numpy.pi
        self.direction += angle
        cur = numpy.array((self.x, self.y)) - c0
        self.x, self.y = cur * ca + cur[::-1] * sa + c0
        self.polygons = [
            (points - c0) * ca + (points - c0)[:, ::-1] * sa + c0
            for points in self.polygons
        ]
        return self

    def scale(self, scalex, scaley=None, center=(0, 0)):
        """
        Scale this object.

        Parameters
        ----------
        scalex : number
            Scaling factor along the first axis.
        scaley : number or None
            Scaling factor along the second axis.  If None, same as
            `scalex`.
        center : array-like[2]
            Center point for the scaling operation.

        Returns
        -------
        out : `Path`
            This object.

        Notes
        -----
        The direction of the path is not modified by this method and
        its width is scaled only by `scalex`.
        """
        c0 = numpy.array(center)
        s = scalex if scaley is None else numpy.array((scalex, scaley))
        self.polygons = [(points - c0) * s + c0 for points in self.polygons]
        self.x = (self.x - c0[0]) * scalex + c0[0]
        self.y = (self.y - c0[1]) * (scalex if scaley is None else scaley) + c0[1]
        self.w *= scalex
        return self

    def mirror(self, p1, p2=(0, 0)):
        """
        Mirror the polygons over a line through points 1 and 2

        Parameters
        ----------
        p1 : array-like[2]
            first point defining the reflection line
        p2 : array-like[2]
            second point defining the reflection line

        Returns
        -------
        out : `Path`
            This object.
        """
        origin = numpy.array(p1)
        vec = numpy.array(p2) - origin
        vec_r = vec * (2 / numpy.inner(vec, vec))
        self.polygons = [
            numpy.outer(numpy.inner(points - origin, vec_r), vec) - points + 2 * origin
            for points in self.polygons
        ]
        dot = (self.x - origin[0]) * vec_r[0] + (self.y - origin[1]) * vec_r[1]
        self.x = dot * vec[0] - self.x + 2 * origin[0]
        self.y = dot * vec[1] - self.y + 2 * origin[1]
        if isinstance(self.direction, basestring):
            self.direction = _directions_dict[self.direction] * numpy.pi
        self.direction = 2 * numpy.arctan2(vec[1], vec[0]) - self.direction
        return self

    def segment(
        self,
        length,
        direction=None,
        final_width=None,
        final_distance=None,
        axis_offset=0,
        layer=0,
        datatype=0,
    ):
        """
        Add a straight section to the path.

        Parameters
        ----------
        length : number
            Length of the section to add.
        direction : '+x', '-x', '+y', '-y' or number
            Direction or angle (in *radians*) of rotation of the
            segment.
        final_width : number
            If set, the paths of this segment will have their widths
            linearly changed from their current value to this one.
        final_distance : number
            If set, the distance between paths is linearly change from
            its current value to this one along this segment.
        axis_offset : number
            If set, the paths will be offset from their direction by
            this amount.
        layer : integer, list
            The GDSII layer numbers for the elements of each path.  If
            the number of layers in the list is less than the number
            of paths, the list is repeated.
        datatype : integer, list
            The GDSII datatype for the elements of each path (between
            0 and 255).  If the number of datatypes in the list is less
            than the number of paths, the list is repeated.

        Returns
        -------
        out : `Path`
            This object.
        """
        if direction is None:
            direction = self.direction
        else:
            self.direction = direction
        if direction == "+x":
            ca = 1
            sa = 0
        elif direction == "-x":
            ca = -1
            sa = 0
        elif direction == "+y":
            ca = 0
            sa = 1
        elif direction == "-y":
            ca = 0
            sa = -1
        else:
            ca = numpy.cos(direction)
            sa = numpy.sin(direction)
        old_x = self.x
        old_y = self.y
        self.x += length * ca + axis_offset * sa
        self.y += length * sa - axis_offset * ca
        old_w = self.w
        old_distance = self.distance
        if final_width is not None:
            self.w = final_width * 0.5
        if final_distance is not None:
            self.distance = final_distance
        if (self.w != 0) or (old_w != 0):
            for ii in range(self.n):
                d0 = ii * self.distance - (self.n - 1) * self.distance * 0.5
                old_d0 = ii * old_distance - (self.n - 1) * old_distance * 0.5
                self.polygons.append(
                    numpy.array(
                        [
                            (
                                old_x + (old_d0 - old_w) * sa,
                                old_y - (old_d0 - old_w) * ca,
                            ),
                            (
                                old_x + (old_d0 + old_w) * sa,
                                old_y - (old_d0 + old_w) * ca,
                            ),
                            (self.x + (d0 + self.w) * sa, self.y - (d0 + self.w) * ca),
                            (self.x + (d0 - self.w) * sa, self.y - (d0 - self.w) * ca),
                        ]
                    )
                )
                if self.w == 0:
                    self.polygons[-1] = self.polygons[-1][:-1]
                if old_w == 0:
                    self.polygons[-1] = self.polygons[-1][1:]
            self.length += (length ** 2 + axis_offset ** 2) ** 0.5
            if isinstance(layer, list):
                self.layers.extend((layer * (self.n // len(layer) + 1))[: self.n])
            else:
                self.layers.extend(layer for _ in range(self.n))
            if isinstance(datatype, list):
                self.datatypes.extend(
                    (datatype * (self.n // len(datatype) + 1))[: self.n]
                )
            else:
                self.datatypes.extend(datatype for _ in range(self.n))
        return self

    def arc(
        self,
        radius,
        initial_angle,
        final_angle,
        tolerance=0.01,
        number_of_points=None,
        max_points=199,
        final_width=None,
        final_distance=None,
        layer=0,
        datatype=0,
    ):
        """
        Add a curved section to the path.

        Parameters
        ----------
        radius : number
            Central radius of the section.
        initial_angle : number
            Initial angle of the curve (in *radians*).
        final_angle : number
            Final angle of the curve (in *radians*).
        tolerance : float
            Approximate curvature resolution.  The number of points is
            automatically calculated.
        number_of_points : integer or None
            Manually define the number of vertices that form the object
            (polygonal approximation).  Overrides `tolerance`.
        max_points : integer
            If the number of points in the element is greater than
            `max_points`, it will be fractured in smaller polygons with
            at most `max_points` each.  If `max_points` is zero no
            fracture will occur.
        final_width : number
            If set, the paths of this segment will have their widths
            linearly changed from their current value to this one.
        final_distance : number
            If set, the distance between paths is linearly change from
            its current value to this one along this segment.
        layer : integer, list
            The GDSII layer numbers for the elements of each path.  If
            the number of layers in the list is less than the number of
            paths, the list is repeated.
        datatype : integer, list
            The GDSII datatype for the elements of each path (between 0
            and 255).  If the number of datatypes in the list is less
            than the number of paths, the list is repeated.

        Returns
        -------
        out : `Path`
            This object.

        Notes
        -----
        The original GDSII specification supports only a maximum of 199
        vertices per polygon.
        """
        cx = self.x - radius * numpy.cos(initial_angle)
        cy = self.y - radius * numpy.sin(initial_angle)
        self.x = cx + radius * numpy.cos(final_angle)
        self.y = cy + radius * numpy.sin(final_angle)
        if final_angle > initial_angle:
            self.direction = final_angle + numpy.pi * 0.5
        else:
            self.direction = final_angle - numpy.pi * 0.5
        old_w = self.w
        old_distance = self.distance
        if final_width is not None:
            self.w = final_width * 0.5
        if final_distance is not None:
            self.distance = final_distance
        if isinstance(number_of_points, float):
            warnings.warn(
                "[GDSPY] Use of a floating number as number_of_points "
                "is deprecated in favor of tolerance.",
                category=DeprecationWarning,
                stacklevel=2,
            )
            tolerance = number_of_points
            number_of_points = None
        if number_of_points is None:
            r = (
                radius
                + max(old_distance, self.distance) * (self.n - 1) * 0.5
                + max(old_w, self.w)
            )
            number_of_points = max(
                6,
                2
                + 2
                * int(
                    0.5
                    * abs(final_angle - initial_angle)
                    / numpy.arccos(1 - tolerance / r)
                    + 0.5
                ),
            )
        pieces = (
            1
            if max_points == 0
            else int(numpy.ceil(number_of_points / float(max_points)))
        )
        number_of_points = number_of_points // pieces
        widths = numpy.linspace(old_w, self.w, pieces + 1)
        distances = numpy.linspace(old_distance, self.distance, pieces + 1)
        angles = numpy.linspace(initial_angle, final_angle, pieces + 1)
        if (self.w != 0) or (old_w != 0):
            for jj in range(pieces):
                for ii in range(self.n):
                    self.polygons.append(numpy.zeros((number_of_points, 2)))
                    r0 = (
                        radius
                        + ii * distances[jj + 1]
                        - (self.n - 1) * distances[jj + 1] * 0.5
                    )
                    old_r0 = (
                        radius + ii * distances[jj] - (self.n - 1) * distances[jj] * 0.5
                    )
                    pts2 = number_of_points // 2
                    pts1 = number_of_points - pts2
                    ang = numpy.linspace(angles[jj], angles[jj + 1], pts1)
                    rad = numpy.linspace(old_r0 + widths[jj], r0 + widths[jj + 1], pts1)
                    self.polygons[-1][:pts1, 0] = numpy.cos(ang) * rad + cx
                    self.polygons[-1][:pts1, 1] = numpy.sin(ang) * rad + cy
                    if widths[jj + 1] == 0:
                        pts1 -= 1
                        pts2 += 1
                    if widths[jj] == 0:
                        self.polygons[-1][: pts1 - 1] = numpy.array(
                            self.polygons[-1][1:pts1]
                        )
                        pts1 -= 1
                        pts2 += 1
                    ang = numpy.linspace(angles[jj + 1], angles[jj], pts2)
                    rad = numpy.linspace(r0 - widths[jj + 1], old_r0 - widths[jj], pts2)
                    if rad[0] <= 0 or rad[-1] <= 0:
                        warnings.warn(
                            "[GDSPY] Path arc with width larger than radius "
                            "created: possible self-intersecting polygon.",
                            stacklevel=2,
                        )
                    self.polygons[-1][pts1:, 0] = numpy.cos(ang) * rad + cx
                    self.polygons[-1][pts1:, 1] = numpy.sin(ang) * rad + cy
                self.length += abs((angles[jj + 1] - angles[jj]) * radius)
                if isinstance(layer, list):
                    self.layers.extend((layer * (self.n // len(layer) + 1))[: self.n])
                else:
                    self.layers.extend(layer for _ in range(self.n))
                if isinstance(datatype, list):
                    self.datatypes.extend(
                        (datatype * (self.n // len(datatype) + 1))[: self.n]
                    )
                else:
                    self.datatypes.extend(datatype for _ in range(self.n))
        return self

    def turn(
        self,
        radius,
        angle,
        tolerance=0.01,
        number_of_points=None,
        max_points=199,
        final_width=None,
        final_distance=None,
        layer=0,
        datatype=0,
    ):
        """
        Add a curved section to the path.

        Parameters
        ----------
        radius : number
            Central radius of the section.
        angle : 'r', 'l', 'rr', 'll' or number
            Angle (in *radians*) of rotation of the path.  The values
            'r' and 'l' represent 90-degree turns cw and ccw,
            respectively; the values 'rr' and 'll' represent analogous
            180-degree turns.
        tolerance : float
            Approximate curvature resolution.  The number of points is
            automatically calculated.
        number_of_points : integer or None
            Manually define the number of vertices that form the object
            (polygonal approximation).  Overrides `tolerance`.
        max_points : integer
            If the number of points in the element is greater than
            `max_points`, it will be fractured in smaller polygons with
            at most `max_points` each.  If `max_points` is zero no
            fracture will occur.
        final_width : number
            If set, the paths of this segment will have their widths
            linearly changed from their current value to this one.
        final_distance : number
            If set, the distance between paths is linearly change from
            its current value to this one along this segment.
        layer : integer, list
            The GDSII layer numbers for the elements of each path.  If
            the number of layers in the list is less than the number of
            paths, the list is repeated.
        datatype : integer, list
            The GDSII datatype for the elements of each path (between 0
            and 255).  If the number of datatypes in the list is less
            than the number of paths, the list is repeated.

        Returns
        -------
        out : `Path`
            This object.

        Notes
        -----
        The original GDSII specification supports only a maximum of 199
        vertices per polygon.
        """
        exact = True
        if angle == "r":
            delta_i = _halfpi
            delta_f = 0
        elif angle == "rr":
            delta_i = _halfpi
            delta_f = -delta_i
        elif angle == "l":
            delta_i = -_halfpi
            delta_f = 0
        elif angle == "ll":
            delta_i = -_halfpi
            delta_f = -delta_i
        elif angle < 0:
            exact = False
            delta_i = _halfpi
            delta_f = delta_i + angle
        else:
            exact = False
            delta_i = -_halfpi
            delta_f = delta_i + angle
        if self.direction == "+x":
            self.direction = 0
        elif self.direction == "-x":
            self.direction = numpy.pi
        elif self.direction == "+y":
            self.direction = _halfpi
        elif self.direction == "-y":
            self.direction = -_halfpi
        elif exact:
            exact = False
        self.arc(
            radius,
            self.direction + delta_i,
            self.direction + delta_f,
            tolerance,
            number_of_points,
            max_points,
            final_width,
            final_distance,
            layer,
            datatype,
        )
        if exact:
            self.direction = _directions_list[int(round(self.direction / _halfpi)) % 4]
        return self

    def parametric(
        self,
        curve_function,
        curve_derivative=None,
        tolerance=0.01,
        number_of_evaluations=5,
        max_points=199,
        final_width=None,
        final_distance=None,
        relative=True,
        layer=0,
        datatype=0,
    ):
        """
        Add a parametric curve to the path.

        `curve_function` will be evaluated uniformly in the interval
        [0, 1] at least `number_of_points` times.  More points will be
        added to the curve at the midpoint between evaluations if that
        points presents error larger than `tolerance`.

        Parameters
        ----------
        curve_function : callable
            Function that defines the curve.  Must be a function of one
            argument (that varies from 0 to 1) that returns a 2-element
            array with the coordinates of the curve.
        curve_derivative : callable
            If set, it should be the derivative of the curve function.
            Must be a function of one argument (that varies from 0 to 1)
            that returns a 2-element array.  If None, the derivative
            will be calculated numerically.
        tolerance : number
            Acceptable tolerance for the approximation of the curve
            function by a finite number of evaluations.
        number_of_evaluations : integer
            Initial number of points where the curve function will be
            evaluated.  According to `tolerance`, more evaluations will
            be performed.
        max_points : integer
            Elements will be fractured until each polygon has at most
            `max_points`.  If `max_points` is less than 4, no fracture
            will occur.
        final_width : number or function
            If set to a number, the paths of this segment will have
            their widths linearly changed from their current value to
            this one.  If set to a function, it must be a function of
            one argument (that varies from 0 to 1) and returns the width
            of the path.
        final_distance : number or function
            If set to a number, the distance between paths is linearly
            change from its current value to this one.  If set to a
            function, it must be a function of one argument (that varies
            from 0 to 1) and returns the width of the path.
        relative : bool
            If True, the return values of `curve_function` are used as
            offsets from the current path position, i.e., to ensure a
            continuous path, ``curve_function(0)`` must be (0, 0).
            Otherwise, they are used as absolute coordinates.
        layer : integer, list
            The GDSII layer numbers for the elements of each path.  If
            the number of layers in the list is less than the number of
            paths, the list is repeated.
        datatype : integer, list
            The GDSII datatype for the elements of each path (between 0
            and 255).  If the number of datatypes in the list is less
            than the number of paths, the list is repeated.

        Returns
        -------
        out : `Path`
            This object.

        Notes
        -----
        The norm of the vector returned by `curve_derivative` is not
        important.  Only the direction is used.

        The original GDSII specification supports only a maximum of 199
        vertices per polygon.

        Examples
        --------
        >>> def my_parametric_curve(t):
        ...         return (2**t, t**2)
        >>> def my_parametric_curve_derivative(t):
        ...         return (0.69315 * 2**t, 2 * t)
        >>> my_path.parametric(my_parametric_curve,
        ...                    my_parametric_curve_derivative)
        """
        err = tolerance ** 2
        points = list(numpy.linspace(0, 1, number_of_evaluations))
        values = [numpy.array(curve_function(u)) for u in points]
        delta = points[1]
        i = 1
        while i < len(points):
            midpoint = 0.5 * (points[i] + points[i - 1])
            midvalue = numpy.array(curve_function(midpoint))
            test_err = (values[i] + values[i - 1]) / 2 - midvalue
            if test_err[0] ** 2 + test_err[1] ** 2 > err:
                delta = min(delta, points[i] - midpoint)
                points.insert(i, midpoint)
                values.insert(i, midvalue)
            else:
                i += 1
        points = numpy.array(points)
        values = numpy.array(values)
        dvs = values[1:] - values[:-1]
        self.length += ((dvs[:, 0] ** 2 + dvs[:, 1] ** 2) ** 0.5).sum()

        delta *= 0.5
        if curve_derivative is None:
            derivs = numpy.vstack(
                (
                    numpy.array(curve_function(delta)) - values[0],
                    [
                        numpy.array(curve_function(u + delta))
                        - numpy.array(curve_function(u - delta))
                        for u in points[1:-1]
                    ],
                    values[-1] - numpy.array(curve_function(1 - delta)),
                )
            )
        else:
            derivs = numpy.array([curve_derivative(u) for u in points])

        if not callable(final_width):
            if final_width is None:
                width = numpy.full_like(points, self.w)
            else:
                width = self.w + (final_width * 0.5 - self.w) * points
                self.w = final_width * 0.5
        else:
            width = numpy.array([0.5 * final_width(u) for u in points])
            self.w = width[-1]

        if not callable(final_distance):
            if final_distance is None:
                dist = numpy.full_like(points, self.distance)
            else:
                dist = self.distance + (final_distance - self.distance) * points
                self.distance = final_distance
        else:
            dist = numpy.array([final_distance(u) for u in points])
            self.distance = dist[-1]

        np = points.shape[0]
        sh = (np, 1)
        if relative:
            x0 = values + numpy.array((self.x, self.y))
        else:
            x0 = values
        dx = (
            derivs[:, ::-1]
            * _mpone
            / ((derivs[:, 0] ** 2 + derivs[:, 1] ** 2) ** 0.5).reshape(sh)
        )
        width = width.reshape(sh)
        dist = dist.reshape(sh)

        self.x = x0[-1, 0]
        self.y = x0[-1, 1]
        self.direction = numpy.arctan2(-dx[-1, 0], dx[-1, 1])

        if max_points < 4:
            max_points = np
        else:
            max_points = max_points // 2

        i0 = 0
        while i0 < np - 1:
            i1 = min(i0 + max_points, np)
            for ii in range(self.n):
                p1 = x0[i0:i1] + dx[i0:i1] * (
                    dist[i0:i1] * (ii - (self.n - 1) * 0.5) + width[i0:i1]
                )
                p2 = (
                    x0[i0:i1]
                    + dx[i0:i1]
                    * (dist[i0:i1] * (ii - (self.n - 1) * 0.5) - width[i0:i1])
                )[::-1]
                if width[i1 - 1, 0] == 0:
                    p2 = p2[1:]
                if width[i0, 0] == 0:
                    p1 = p1[1:]
                self.polygons.append(numpy.concatenate((p1, p2)))
            if isinstance(layer, list):
                self.layers.extend((layer * (self.n // len(layer) + 1))[: self.n])
            else:
                self.layers.extend(layer for _ in range(self.n))
            if isinstance(datatype, list):
                self.datatypes.extend(
                    (datatype * (self.n // len(datatype) + 1))[: self.n]
                )
            else:
                self.datatypes.extend(datatype for _ in range(self.n))
            i0 = i1 - 1
        return self

    def bezier(
        self,
        points,
        tolerance=0.01,
        number_of_evaluations=5,
        max_points=199,
        final_width=None,
        final_distance=None,
        relative=True,
        layer=0,
        datatype=0,
    ):
        """
        Add a Bezier curve to the path.

        A Bezier curve is added to the path starting from its current
        position and finishing at the last point in the `points` array.

        Parameters
        ----------
        points : array-like[N][2]
            Control points defining the Bezier curve.
        tolerance : number
            Acceptable tolerance for the approximation of the curve
            function by a finite number of evaluations.
        number_of_evaluations : integer
            Initial number of points where the curve function will be
            evaluated.  According to `tolerance`, more evaluations will
            be performed.
        max_points : integer
            Elements will be fractured until each polygon has at most
            `max_points`.  If `max_points` is zero no fracture will
            occur.
        final_width : number or function
            If set to a number, the paths of this segment will have
            their widths linearly changed from their current value to
            this one.  If set to a function, it must be a function of
            one argument (that varies from 0 to 1) and returns the width
            of the path.
        final_distance : number or function
            If set to a number, the distance between paths is linearly
            change from its current value to this one.  If set to a
            function, it must be a function of one argument (that varies
            from 0 to 1) and returns the width of the path.
        relative : bool
            If True, all coordinates in the `points` array are used as
            offsets from the current path position, i.e., if the path is
            at (1, -2) and the last point in the array is (10, 25), the
            constructed Bezier will end at (1 + 10, -2 + 25) = (11, 23).
            Otherwise, the points are used as absolute coordinates.
        layer : integer, list
            The GDSII layer numbers for the elements of each path.  If
            the number of layers in the list is less than the number of
            paths, the list is repeated.
        datatype : integer, list
            The GDSII datatype for the elements of each path (between 0
            and 255).  If the number of datatypes in the list is less
            than the number of paths, the list is repeated.

        Returns
        -------
        out : `Path`
            This object.

        Notes
        -----
        The original GDSII specification supports only a maximum of 199
        vertices per polygon.
        """
        if relative:
            pts = numpy.vstack(([(0, 0)], points))
        else:
            pts = numpy.vstack(([(self.x, self.y)], points))
        dpts = (pts.shape[0] - 1) * (pts[1:] - pts[:-1])
        self.parametric(
            _func_bezier(pts),
            _func_bezier(dpts),
            tolerance,
            number_of_evaluations,
            max_points,
            final_width,
            final_distance,
            relative,
            layer,
            datatype,
        )
        return self

    def smooth(
        self,
        points,
        angles=None,
        curl_start=1,
        curl_end=1,
        t_in=1,
        t_out=1,
        cycle=False,
        tolerance=0.01,
        number_of_evaluations=5,
        max_points=199,
        final_widths=None,
        final_distances=None,
        relative=True,
        layer=0,
        datatype=0,
    ):
        """
        Add a smooth interpolating curve through the given points.

        Uses the Hobby algorithm [1]_ to calculate a smooth
        interpolating curve made of cubic Bezier segments between each
        pair of points.

        Parameters
        ----------
        points : array-like[N][2]
            Vertices in the interpolating curve.
        angles : array-like[N + 1] or None
            Tangent angles at each point (in *radians*).  Any angles
            defined as None are automatically calculated.
        curl_start : number
            Ratio between the mock curvatures at the first point and at
            its neighbor.  A value of 1 renders the first segment a good
            approximation for a circular arc.  A value of 0 will better
            approximate a straight segment.  It has no effect for closed
            curves or when an angle is defined for the first point.
        curl_end : number
            Ratio between the mock curvatures at the last point and at
            its neighbor.  It has no effect for closed curves or when an
            angle is defined for the first point.
        t_in : number or array-like[N + 1]
            Tension parameter when arriving at each point.  One value
            per point or a single value used for all points.
        t_out : number or array-like[N + 1]
            Tension parameter when leaving each point.  One value per
            point or a single value used for all points.
        cycle : bool
            If True, calculates control points for a closed curve,
            with an additional segment connecting the first and last
            points.
        tolerance : number
            Acceptable tolerance for the approximation of the curve
            function by a finite number of evaluations.
        number_of_evaluations : integer
            Initial number of points where the curve function will be
            evaluated.  According to `tolerance`, more evaluations will
            be performed.
        max_points : integer
            Elements will be fractured until each polygon has at most
            `max_points`.  If `max_points` is zero no fracture will
            occur.
        final_widths : array-like[M]
            Each element corresponds to the final width of a segment in
            the whole curve.  If an element is a number, the paths of
            this segment will have their widths linearly changed to this
            value.  If a function, it must be a function of one argument
            (that varies from 0 to 1) and returns the width of the path.
            The length of the array must be equal to the number of
            segments in the curve, i.e., M = N - 1 for an open curve and
            M = N for a closed one.
        final_distances : array-like[M]
            Each element corresponds to the final distance between paths
            of a segment in the whole curve.  If an element is a number,
            the distance between paths is linearly change to this value.
            If a function, it must be a function of one argument (that
            varies from 0 to 1) and returns the width of the path.  The
            length of the array must be equal to the number of segments
            in the curve, i.e., M = N - 1 for an open curve and M = N
            for a closed one.
        relative : bool
            If True, all coordinates in the `points` array are used as
            offsets from the current path position, i.e., if the path is
            at (1, -2) and the last point in the array is (10, 25), the
            constructed curve will end at (1 + 10, -2 + 25) = (11, 23).
            Otherwise, the points are used as absolute coordinates.
        layer : integer, list
            The GDSII layer numbers for the elements of each path.  If
            the number of layers in the list is less than the number of
            paths, the list is repeated.
        datatype : integer, list
            The GDSII datatype for the elements of each path (between 0
            and 255).  If the number of datatypes in the list is less
            than the number of paths, the list is repeated.

        Returns
        -------
        out : `Path`
            This object.

        Notes
        -----
        The original GDSII specification supports only a maximum of 199
        vertices per polygon.

        References
        ----------
        .. [1] Hobby, J.D.  *Discrete Comput. Geom.* (1986) 1: 123.
           `DOI: 10.1007/BF02187690
           <https://doi.org/10.1007/BF02187690>`_
        """
        if relative:
            points = numpy.vstack(([(0.0, 0.0)], points)) + numpy.array(
                (self.x, self.y)
            )
        else:
            points = numpy.vstack(([(self.x, self.y)], points))
        cta, ctb = _hobby(points, angles, curl_start, curl_end, t_in, t_out, cycle)
        if final_widths is None:
            final_widths = [None] * cta.shape[0]
        if final_distances is None:
            final_distances = [None] * cta.shape[0]
        for i in range(points.shape[0] - 1):
            self.bezier(
                [cta[i], ctb[i], points[i + 1]],
                tolerance,
                number_of_evaluations,
                max_points,
                final_widths[i],
                final_distances[i],
                False,
                layer,
                datatype,
            )
        if cycle:
            self.bezier(
                [cta[-1], ctb[-1], points[0]],
                tolerance,
                number_of_evaluations,
                max_points,
                final_widths[-1],
                final_distances[-1],
                False,
                layer,
                datatype,
            )
        return self


_pmone = numpy.array((1.0, -1.0))


class L1Path(PolygonSet):
    """
    Series of geometric objects that form a path or a collection of
    parallel paths with Manhattan geometry.

    .. deprecated:: 1.4
       `L1Path` is deprecated in favor of FlexPath and will be removed
       in a future version of Gdspy.

    Parameters
    ----------
    initial_point : array-like[2]
        Starting position of the path.
    direction : '+x', '+y', '-x', '-y'
        Starting direction of the path.
    width : number
        The initial width of each path.
    length : array-like
        Lengths of each section to add.
    turn : array-like
        Direction to turn before each section.  The sign indicate the
        turn direction (ccw is positive), and the modulus is a
        multiplicative factor for the path width after each turn.  Must
        have 1 element less then `length`.
    number_of_paths : positive integer
        Number of parallel paths to create simultaneously.
    distance : number
        Distance between the centers of adjacent paths.
    max_points : integer
        The paths will be fractured in polygons with at most
        `max_points` (must be at least 6).  If `max_points` is zero no
        fracture will occur.
    layer : integer, list
        The GDSII layer numbers for the elements of each path.  If the
        number of layers in the list is less than the number of paths,
        the list is repeated.
    datatype : integer, list
        The GDSII datatype for the elements of each path (between 0 and
        255).  If the number of datatypes in the list is less than the
        number of paths, the list is repeated.

    Attributes
    ----------
    x : number
        Final position of the path in the x direction.
    y : number
        Final position of the path in the y direction.
    direction : '+x', '-x', '+y', '-y' or number
        Direction or angle (in *radians*) the path points to.  The
        numerical angle is returned only after a rotation of the object.
<<<<<<< HEAD
=======
    properties : {integer: string} dictionary
        Properties for this path.
>>>>>>> 2fb84bee

    Examples
    --------
    >>> length = [10, 30, 15, 15, 15, 15, 10]
    >>> turn = [1, -1, -1, 3, -1, 1]
    >>> l1path = gdspy.L1Path((0, 0), '+x', 2, length, turn)
    >>> myCell.add(l1path)
    """

    __slots__ = "layers", "datatypes", "polygons", "direction", "x", "y", "properties"

    def __init__(
        self,
        initial_point,
        direction,
        width,
        length,
        turn,
        number_of_paths=1,
        distance=0,
        max_points=199,
        layer=0,
        datatype=0,
    ):
        warnings.warn(
            "[GDSPY] L1Path is deprecated favor of FlexPath and will be "
            "removed in a future version of Gdspy.",
            category=DeprecationWarning,
            stacklevel=2,
        )
        if not isinstance(layer, list):
            layer = [layer]
        if not isinstance(datatype, list):
            datatype = [datatype]
        layer = (layer * (number_of_paths // len(layer) + 1))[:number_of_paths]
        datatype = (datatype * (number_of_paths // len(datatype) + 1))[:number_of_paths]
        w = width * 0.5
        points = len(turn) + 1 if max_points == 0 else max_points // 2 - 1
        paths = [[[], []] for ii in range(number_of_paths)]
        self.polygons = []
        self.layers = []
        self.datatypes = []
        self.properties = {}
        self.x = initial_point[0]
        self.y = initial_point[1]
        if direction == "+x":
            direction = 0
            for ii in range(number_of_paths):
                d0 = ii * distance - (number_of_paths - 1) * distance * 0.5
                paths[ii][0].append((initial_point[0], d0 + initial_point[1] - w))
                paths[ii][1].append((initial_point[0], d0 + initial_point[1] + w))
        elif direction == "+y":
            direction = 1
            for ii in range(number_of_paths):
                d0 = (number_of_paths - 1) * distance * 0.5 - ii * distance
                paths[ii][0].append((d0 + initial_point[0] + w, initial_point[1]))
                paths[ii][1].append((d0 + initial_point[0] - w, initial_point[1]))
        elif direction == "-x":
            direction = 2
            for ii in range(number_of_paths):
                d0 = (number_of_paths - 1) * distance * 0.5 - ii * distance
                paths[ii][0].append((initial_point[0], d0 + initial_point[1] + w))
                paths[ii][1].append((initial_point[0], d0 + initial_point[1] - w))
        elif direction == "-y":
            direction = 3
            for ii in range(number_of_paths):
                d0 = ii * distance - (number_of_paths - 1) * distance * 0.5
                paths[ii][0].append((d0 + initial_point[0] - w, initial_point[1]))
                paths[ii][1].append((d0 + initial_point[0] + w, initial_point[1]))
        for jj in range(len(turn)):
            points -= 1
            if direction == 0:
                for ii in range(number_of_paths):
                    d0 = ii * distance - (number_of_paths - 1) * distance * 0.5
                    paths[ii][0].append(
                        (self.x + length[jj] - (d0 - w) * turn[jj], paths[ii][0][-1][1])
                    )
                    paths[ii][1].append(
                        (self.x + length[jj] - (d0 + w) * turn[jj], paths[ii][1][-1][1])
                    )
                self.x += length[jj]
            elif direction == 1:
                for ii in range(number_of_paths):
                    d0 = ii * distance - (number_of_paths - 1) * distance * 0.5
                    paths[ii][0].append(
                        (paths[ii][0][-1][0], self.y + length[jj] - (d0 - w) * turn[jj])
                    )
                    paths[ii][1].append(
                        (paths[ii][1][-1][0], self.y + length[jj] - (d0 + w) * turn[jj])
                    )
                self.y += length[jj]
            elif direction == 2:
                for ii in range(number_of_paths):
                    d0 = (number_of_paths - 1) * distance * 0.5 - ii * distance
                    paths[ii][0].append(
                        (self.x - length[jj] - (d0 + w) * turn[jj], paths[ii][0][-1][1])
                    )
                    paths[ii][1].append(
                        (self.x - length[jj] - (d0 - w) * turn[jj], paths[ii][1][-1][1])
                    )
                self.x -= length[jj]
            elif direction == 3:
                for ii in range(number_of_paths):
                    d0 = (number_of_paths - 1) * distance * 0.5 - ii * distance
                    paths[ii][0].append(
                        (paths[ii][0][-1][0], self.y - length[jj] - (d0 + w) * turn[jj])
                    )
                    paths[ii][1].append(
                        (paths[ii][1][-1][0], self.y - length[jj] - (d0 - w) * turn[jj])
                    )
                self.y -= length[jj]
            if points == 0:
                for p in paths:
                    if direction % 2 == 0:
                        min_dist = 1e300
                        for x1 in [p[0][-2][0], p[1][-2][0]]:
                            for x2 in [p[0][-1][0], p[1][-1][0]]:
                                if abs(x1 - x2) < min_dist:
                                    x0 = 0.5 * (x1 + x2)
                                    min_dist = abs(x1 - x2)
                        p0 = (x0, p[0][-1][1])
                        p1 = (x0, p[1][-1][1])
                    else:
                        min_dist = 1e300
                        for y1 in [p[0][-2][1], p[1][-2][1]]:
                            for y2 in [p[0][-1][1], p[1][-1][1]]:
                                if abs(y1 - y2) < min_dist:
                                    y0 = 0.5 * (y1 + y2)
                                    min_dist = abs(y1 - y2)
                        p0 = (p[0][-1][0], y0)
                        p1 = (p[1][-1][0], y0)
                    self.polygons.append(
                        numpy.array(p[0][:-1] + [p0, p1] + p[1][-2::-1])
                    )
                    p[0] = [p0, p[0][-1]]
                    p[1] = [p1, p[1][-1]]
                self.layers.extend(layer)
                self.datatypes.extend(datatype)
                points = max_points // 2 - 2
            if turn[jj] > 0:
                direction = (direction + 1) % 4
            else:
                direction = (direction - 1) % 4
        if direction == 0:
            for ii in range(number_of_paths):
                d0 = ii * distance - (number_of_paths - 1) * distance * 0.5
                paths[ii][0].append((self.x + length[-1], paths[ii][0][-1][1]))
                paths[ii][1].append((self.x + length[-1], paths[ii][1][-1][1]))
            self.x += length[-1]
        elif direction == 1:
            for ii in range(number_of_paths):
                d0 = ii * distance - (number_of_paths - 1) * distance * 0.5
                paths[ii][0].append((paths[ii][0][-1][0], self.y + length[-1]))
                paths[ii][1].append((paths[ii][1][-1][0], self.y + length[-1]))
            self.y += length[-1]
        elif direction == 2:
            for ii in range(number_of_paths):
                d0 = (number_of_paths - 1) * distance * 0.5 - ii * distance
                paths[ii][0].append((self.x - length[-1], paths[ii][0][-1][1]))
                paths[ii][1].append((self.x - length[-1], paths[ii][1][-1][1]))
            self.x -= length[-1]
        elif direction == 3:
            for ii in range(number_of_paths):
                d0 = (number_of_paths - 1) * distance * 0.5 - ii * distance
                paths[ii][0].append((paths[ii][0][-1][0], self.y - length[-1]))
                paths[ii][1].append((paths[ii][1][-1][0], self.y - length[-1]))
            self.y -= length[jj]
        self.direction = ["+x", "+y", "-x", "-y"][direction]
        self.polygons.extend(numpy.array(p[0] + p[1][::-1]) for p in paths)
        self.layers.extend(layer)
        self.datatypes.extend(datatype)

    def __str__(self):
        return "L1Path (end at ({}, {}) towards {}, {} polygons, {} vertices, layers {}, datatypes {})".format(
            self.x,
            self.y,
            self.direction,
            len(self.polygons),
            sum([len(p) for p in self.polygons]),
            list(set(self.layers)),
            list(set(self.datatypes)),
        )

    def rotate(self, angle, center=(0, 0)):
        """
        Rotate this object.
        Parameters
        ----------
        angle : number
            The angle of rotation (in *radians*).
        center : array-like[2]
            Center point for the rotation.
        Returns
        -------
        out : `L1Path`
            This object.
        """
        ca = numpy.cos(angle)
        sa = numpy.sin(angle) * _mpone
        c0 = numpy.array(center)
        if isinstance(self.direction, basestring):
            self.direction = _directions_dict[self.direction] * numpy.pi
        self.direction += angle
        cur = numpy.array((self.x, self.y)) - c0
        self.x, self.y = cur * ca + cur[::-1] * sa + c0
        self.polygons = [
            (points - c0) * ca + (points - c0)[:, ::-1] * sa + c0
            for points in self.polygons
        ]
        return self


class PolyPath(PolygonSet):
    """
    Series of geometric objects that form a polygonal path or a
    collection of parallel polygonal paths.

    .. deprecated:: 1.4
       `PolyPath` is deprecated in favor of FlexPath and will be removed
       in a future version of Gdspy.

    Parameters
    ----------
    points : array-like[N][2]
        Points along the center of the path.
    width : number or array-like[N]
        Width of the path.  If an array is given, width at each
        endpoint.
    number_of_paths : positive integer
        Number of parallel paths to create simultaneously.
    distance : number or array-like[N]
        Distance between the centers of adjacent paths.  If an array is
        given, distance at each endpoint.
    corners : 'miter' or 'bevel'
        Type of joins.
    ends : 'flush', 'round', 'extended'
        Type of end caps for the paths.
    max_points : integer
        The paths will be fractured in polygons with at most
        `max_points` (must be at least 4).  If `max_points` is zero no
        fracture will occur.
    layer : integer, list
        The GDSII layer numbers for the elements of each path.  If the
        number of layers in the list is less than the number of paths,
        the list is repeated.
    datatype : integer, list
        The GDSII datatype for the elements of each path (between 0 and
        255).  If the number of datatypes in the list is less than the
        number of paths, the list is repeated.
    Notes
    -----
    The bevel join will give strange results if the number of paths is
    greater than 1.
    """

    __slots__ = "layers", "datatypes", "polygons", "properties"

    def __init__(
        self,
        points,
        width,
        number_of_paths=1,
        distance=0,
        corners="miter",
        ends="flush",
        max_points=199,
        layer=0,
        datatype=0,
    ):
        warnings.warn(
            "[GDSPY] PolyPath is deprecated favor of FlexPath and will "
            "be removed in a future version of Gdspy.",
            category=DeprecationWarning,
            stacklevel=2,
        )
        if not isinstance(layer, list):
            layer = [layer]
        if not isinstance(datatype, list):
            datatype = [datatype]
        if hasattr(width, "__iter__"):
            width = numpy.array(width) * 0.5
        else:
            width = numpy.array([width * 0.5])
        len_w = len(width)
        if hasattr(distance, "__iter__"):
            distance = numpy.array(distance)
        else:
            distance = numpy.array([distance])
        len_d = len(distance)
        points = numpy.array(points, dtype=float)
        self.polygons = []
        self.layers = []
        self.datatypes = []
        self.properties = {}
        if points.shape[0] == 2 and number_of_paths == 1:
            v = points[1] - points[0]
            v = v / (v[0] ** 2 + v[1] ** 2) ** 0.5
            w0 = width[0]
            w1 = width[1 % len_w]
            if ends == "round":
                a = numpy.arctan2(v[1], v[0]) + _halfpi
                self.polygons.append(
                    Round(
                        points[0],
                        w0,
                        initial_angle=a,
                        final_angle=a + numpy.pi,
                        number_of_points=33,
                    ).polygons[0]
                )
                self.polygons.append(
                    Round(
                        points[1],
                        w1,
                        initial_angle=a - numpy.pi,
                        final_angle=a,
                        number_of_points=33,
                    ).polygons[0]
                )
                self.layers.extend(layer[:1] * 2)
                self.datatypes.extend(datatype[:1] * 2)
            if ends == "extended":
                points[0] = points[0] - v * w0
                points[1] = points[1] + v * w1
            u = numpy.array((-v[1], v[0]))
            if w0 == 0:
                self.polygons.append(
                    numpy.array((points[0], points[1] - u * w1, points[1] + u * w1))
                )
            elif w1 == 0:
                self.polygons.append(
                    numpy.array((points[0] + u * w0, points[0] - u * w0, points[1]))
                )
            else:
                self.polygons.append(
                    numpy.array(
                        (
                            points[0] + u * w0,
                            points[0] - u * w0,
                            points[1] - u * w1,
                            points[1] + u * w1,
                        )
                    )
                )
            self.layers.append(layer[0])
            self.datatypes.append(datatype[0])
            return
        if corners not in ["miter", "bevel"]:
            if corners in [0, 1]:
                corners = ["miter", "bevel"][corners]
                warnings.warn(
                    "[GDSPY] Argument corners must be one of 'miter' or 'bevel'.",
                    category=DeprecationWarning,
                    stacklevel=2,
                )
            else:
                raise ValueError(
                    "[GDSPY] Argument corners must be one of 'miter' or 'bevel'."
                )
        bevel = corners == "bevel"
        if ends not in ["flush", "round", "extended"]:
            if ends in [0, 1, 2]:
                ends = ["flush", "round", "extended"][ends]
                warnings.warn(
                    "[GDSPY] Argument ends must be one of 'flush', "
                    "'round', or 'extended'.",
                    category=DeprecationWarning,
                    stacklevel=2,
                )
            else:
                raise ValueError(
                    "[GDSPY] Argument ends must be one of 'flush', "
                    "'round', or 'extended'."
                )
        if ends == "extended":
            v = points[0] - points[1]
            v = v / (v[0] ** 2 + v[1] ** 2) ** 0.5
            points[0] = points[0] + v * width[0]
            v = points[-1] - points[-2]
            v = v / (v[0] ** 2 + v[1] ** 2) ** 0.5
            points[-1] = points[-1] + v * width[(points.shape[0] - 1) % len_w]
        elif ends == "round":
            v0 = points[1] - points[0]
            angle0 = numpy.arctan2(v0[1], v0[0]) + _halfpi
            v0 = numpy.array((-v0[1], v0[0])) / (v0[0] ** 2 + v0[1] ** 2) ** 0.5
            d0 = 0.5 * (number_of_paths - 1) * distance[0]
            v1 = points[-1] - points[-2]
            angle1 = numpy.arctan2(v1[1], v1[0]) - _halfpi
            v1 = numpy.array((-v1[1], v1[0])) / (v1[0] ** 2 + v1[1] ** 2) ** 0.5
            j1w = (points.shape[0] - 1) % len_w
            j1d = (points.shape[0] - 1) % len_d
            d1 = 0.5 * (number_of_paths - 1) * distance[j1d]
            self.polygons.extend(
                (
                    Round(
                        points[0] + v0 * (ii * distance[0] - d0),
                        width[0],
                        initial_angle=angle0,
                        final_angle=angle0 + numpy.pi,
                        number_of_points=33,
                    ).polygons[0]
                    for ii in range(number_of_paths)
                )
            )
            self.polygons.extend(
                (
                    Round(
                        points[-1] + v1 * (ii * distance[j1d] - d1),
                        width[j1w],
                        initial_angle=angle1,
                        final_angle=angle1 + numpy.pi,
                        number_of_points=33,
                    ).polygons[0]
                )
                for ii in range(number_of_paths)
            )
            self.layers.extend(
                ((layer * (number_of_paths // len(layer) + 1))[:number_of_paths]) * 2
            )
            self.datatypes.extend(
                ((datatype * (number_of_paths // len(datatype) + 1))[:number_of_paths])
                * 2
            )
        v = points[1] - points[0]
        v = numpy.array((-v[1], v[0])) / (v[0] ** 2 + v[1] ** 2) ** 0.5
        d0 = 0.5 * (number_of_paths - 1) * distance[0]
        d1 = 0.5 * (number_of_paths - 1) * distance[1 % len_d]
        paths = [
            [
                [points[0] + (ii * distance[0] - d0 - width[0]) * v],
                [points[0] + (ii * distance[0] - d0 + width[0]) * v],
            ]
            for ii in range(number_of_paths)
        ]
        p1 = [
            (
                points[1] + (ii * distance[1 % len_d] - d1 - width[1 % len_w]) * v,
                points[1] + (ii * distance[1 % len_d] - d1 + width[1 % len_w]) * v,
            )
            for ii in range(number_of_paths)
        ]
        for jj in range(1, points.shape[0] - 1):
            j0d = jj % len_d
            j0w = jj % len_w
            j1d = (jj + 1) % len_d
            j1w = (jj + 1) % len_w
            v = points[jj + 1] - points[jj]
            v = numpy.array((-v[1], v[0])) / (v[0] ** 2 + v[1] ** 2) ** 0.5
            d0 = d1
            d1 = 0.5 * (number_of_paths - 1) * distance[j1d]
            p0 = p1
            p1 = []
            pp = []
            for ii in range(number_of_paths):
                pp.append(
                    (
                        points[jj] + (ii * distance[j0d] - d0 - width[j0w]) * v,
                        points[jj] + (ii * distance[j0d] - d0 + width[j0w]) * v,
                    )
                )
                p1.append(
                    (
                        points[jj + 1] + (ii * distance[j1d] - d1 - width[j1w]) * v,
                        points[jj + 1] + (ii * distance[j1d] - d1 + width[j1w]) * v,
                    )
                )
                for kk in (0, 1):
                    p0m = paths[ii][kk][-1] - p0[ii][kk]
                    p1p = pp[ii][kk] - p1[ii][kk]
                    vec = p0m[0] * p1p[1] - p1p[0] * p0m[1]
                    if abs(vec) > 1e-30:
                        p = (
                            _pmone
                            * (
                                p0m * p1p[::-1] * p1[ii][kk]
                                - p1p * p0m[::-1] * p0[ii][kk]
                                + p0m * p1p * (p0[ii][kk][::-1] - p1[ii][kk][::-1])
                            )
                            / vec
                        )
                        l0 = (p - pp[ii][kk]) * p1p
                        l1 = (p - p0[ii][kk]) * p0m
                        if bevel and l0[0] + l0[1] > 0 and l1[0] + l1[1] < 0:
                            paths[ii][kk].append(p0[ii][kk])
                            paths[ii][kk].append(pp[ii][kk])
                        else:
                            paths[ii][kk].append(p)
                if (
                    max_points > 0
                    and len(paths[ii][0]) + len(paths[ii][1]) + 3 > max_points
                ):
                    diff = paths[ii][0][0] - paths[ii][1][0]
                    if diff[0] ** 2 + diff[1] ** 2 == 0:
                        paths[ii][1] = paths[ii][1][1:]
                    diff = paths[ii][0][-1] - paths[ii][1][-1]
                    if diff[0] ** 2 + diff[1] ** 2 == 0:
                        self.polygons.append(
                            numpy.array(paths[ii][0] + paths[ii][1][-2::-1])
                        )
                    else:
                        self.polygons.append(
                            numpy.array(paths[ii][0] + paths[ii][1][::-1])
                        )
                    paths[ii][0] = paths[ii][0][-1:]
                    paths[ii][1] = paths[ii][1][-1:]
                    self.layers.append(layer[ii % len(layer)])
                    self.datatypes.append(datatype[ii % len(datatype)])
        for ii in range(number_of_paths):
            diff = paths[ii][0][0] - paths[ii][1][0]
            if diff[0] ** 2 + diff[1] ** 2 == 0:
                paths[ii][1] = paths[ii][1][1:]
            diff = p1[ii][0] - p1[ii][1]
            if diff[0] ** 2 + diff[1] ** 2 != 0:
                paths[ii][0].append(p1[ii][0])
            paths[ii][1].append(p1[ii][1])
        self.polygons.extend(numpy.array(pol[0] + pol[1][::-1]) for pol in paths)
        self.layers.extend(
            (layer * (number_of_paths // len(layer) + 1))[:number_of_paths]
        )
        self.datatypes.extend(
            (datatype * (number_of_paths // len(datatype) + 1))[:number_of_paths]
        )

    def __str__(self):
        return "PolyPath ({} polygons, {} vertices, layers {}, datatypes {})".format(
            len(self.polygons),
            sum([len(p) for p in self.polygons]),
            list(set(self.layers)),
            list(set(self.datatypes)),
        )


from gdspy.path import _func_bezier<|MERGE_RESOLUTION|>--- conflicted
+++ resolved
@@ -2074,11 +2074,8 @@
     direction : '+x', '-x', '+y', '-y' or number
         Direction or angle (in *radians*) the path points to.  The
         numerical angle is returned only after a rotation of the object.
-<<<<<<< HEAD
-=======
     properties : {integer: string} dictionary
         Properties for this path.
->>>>>>> 2fb84bee
 
     Examples
     --------
