--- conflicted
+++ resolved
@@ -50,10 +50,6 @@
 import copy as libcopy
 import hashlib
 
-<<<<<<< HEAD
-__version__ = '1.3.1'
-=======
-from gdspy import boolext
 from gdspy import clipper
 try:
     from gdspy.viewer import LayoutViewer
@@ -64,7 +60,6 @@
         stacklevel=2)
 
 __version__ = '1.3.2'
->>>>>>> 2c8d1313
 
 _halfpi = 0.5 * numpy.pi
 _zero = numpy.array((0.0, 0.0))
